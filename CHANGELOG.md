--- conflicted
+++ resolved
@@ -25,14 +25,12 @@
 - Service check errors now include the missing labels.
 - Container resources are now checked against the optimizable range before
   optimization begins.
-<<<<<<< HEAD
-- Enjoy a random start-up banner in a random color palette.
-=======
 - Introduced pub/sub transformers for filtering, splitting, and aggregating
   messages across channels. [#191](https://github.com/opsani/servox/pull/191)
 - Added `--no-poll` and `--interactive` options to the `servo run` command.
   [#192](https://github.com/opsani/servox/pull/192)
->>>>>>> 896c67e2
+- Enjoy a random start-up banner in a random color palette.
+  [#193](https://github.com/opsani/servox/pull/193)
 
 ### Fixed
 
