--- conflicted
+++ resolved
@@ -22,9 +22,9 @@
 environment variable.
 - The `servo.logging` module now provides the `set_colors` function for programmatically enabling or disabling coloring.
 - The CLI accepts a `—no-colors` argument that will explicitly disable coloring.
-<<<<<<< HEAD
 - The `SERVO_NO_COLOR` and `NO_COLOR` environment variables are respected to
   disable coloring.
+- The API URL can be now be overridden via the hidden `--url` CLI option or the `OPSANI_URL` environment variable.
 - Introduce the `multicheck` decorator for use in checks implementations. A 
   multicheck is method that returns an iterable collection of checkable objects
   and a `CheckHandler` callable that can evaluate each item. Each item in the 
@@ -41,10 +41,6 @@
 - The Prometheus connector now exposes a rich set of checks.
 - The Prometheus connector now accepts an optional list of targets that are
   expected to be scraped.
-=======
-- The `SERVO_NO_COLOR` and `NO_COLOR` environment variables are respected to disable coloring.
-- The API URL can be now be overridden via the hidden `--url` CLI option or the `OPSANI_URL` environment variable.
->>>>>>> f5308b2c
 
 ### Changed
 - Log coloring is now conditionally enabled via TTY auto-detection.
