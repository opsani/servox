[tool.poetry]
name = "servox"
version = "0.11.1"
description = "Opsani Servo: The Next Generation"
homepage = "https://opsani.com/"
repository = "https://github.com/opsani/servox"
authors = ["Blake Watters <blake@opsani.com>"]
readme = "README.md"
license = "Apache-2.0"
packages = [
    { include = "servo" },
]
include = ["README.md", "CHANGELOG.md"]

[tool.poetry.dependencies]
python = ">=3.8,<=3.9.7"
pydantic = "^1.8.1"
loguru = "^0.5.1"
httpx = "^0.17.0"
python-dotenv = ">=0.15,<0.20"
semver = "^2.10.1"
pyaml = "^20.4.0"
tabulate = "^0.8.7"
pygments = "^2.6.1"
devtools = "^0.6.0"
backoff = "^1.10.0"
typer = "^0.3.0"
bullet = "^2.1.0"
jsonschema = "^3.2.0"
timeago = "^1.0.14"
orjson = "^3.5.0"
uvloop = "^0.16.0"
pytz = "^2021.1"
toml = "^0.10.2"
colorama = "^0.4.4"
pyfiglet = "^0.8.post1"
curlify2 = "^1.0.0"
<<<<<<< HEAD
kubernetes-asyncio-cr-patch = "^12.1.2"
aiofiles = "^0.8.0"
=======
kubernetes_asyncio = "^12.1.2"
>>>>>>> 7456227e

[tool.poetry.dev-dependencies]
pytest = "^6.2.4"
pytest-asyncio = "^0.15.1"
pytest-cov = "^2.10.0"
pytest-mock = "^3.5.1"
freezegun = "^1.1.0"
respx = "^0.16.3"
kubetest = {git = "https://github.com/opsani/kubetest.git", rev = "feature/template-manifests"}
pytest-freezegun = "^0.4.2"
yamlpath = "^3.2.0"
isort = "^5.7.0"
autoflake = "^1.4"
flake8-fixme = "^1.1.1"
flake8-isort = "^4.0.0"
pre-commit = "^2.12.1"
pytest-randomly = "^3.7.0"
flake8-pytest-style = "^1.3.0"
mypy = "^0.812"
nitpick = "^0.27.0"
flakehell = "^0.9.0"
flake8-docstrings = "^1.5.0"
flake8-quotes = "^3.3.0"
flake8-bugbear = "^21.3.2"
flake8-builtins = "^1.5.3"
flake8-eradicate = "^1.0.0"
flake8-use-fstring = "^1.1"
flake8-annotations-coverage = "^0.0.5"
flake8-annotations-complexity = "^0.0.5"
flake8-annotations = "^2.6.0"
flake8-markdown = "^0.2.0"
flake8-bandit = "^2.1.2"
fastapi = "^0.68.0"
uvicorn = "^0.15.0"
pytest-profiling = "^1.7.0"
pytest-sugar = "^0.9.4"
pytest-clarity = "^1.0.1"
pytest-picked = "^0.4.6"
chevron = "^0.14.0"
pytest-xdist = "^2.3.0"
pytest-vscodedebug = "^0.1.0"
pytest-html = "^3.1.1"
bandit = "^1.7.0"
watchgod = "^0.7"
filelock = "^3.0.12"
statesman = "^1.0.2.post1"

[tool.poetry.scripts]
servo = "servo.entry_points:run_cli"

[tool.poetry.plugins."servo.connectors"]
vegeta = "servo.connectors.vegeta:VegetaConnector"
kubernetes = "servo.connectors.kubernetes:KubernetesConnector"
prometheus = "servo.connectors.prometheus:PrometheusConnector"
opsani_dev = "servo.connectors.opsani_dev:OpsaniDevConnector"
scripts = "servo.connectors.scripts:ScriptsConnector"

[build-system]
requires = ["poetry>=0.12"]
build-backend = "poetry.masonry.api"

[tool.isort]
profile = "black"
line_length = 120
known_first_party = "tests"
src_paths = ["servo", "tests"]

[tool.nitpick]
style = "nitpick-style.toml"

[tool.flakehell]
base = "https://raw.githubusercontent.com/life4/flakehell/master/pyproject.toml"
exclude = ["README.md", "docs", "tests"]
format = "grouped"
max_line_length = 120
show_source = true

[tool.flakehell.plugins]
pycodestyle = ["+*"]
pyflakes = ["+*"]
nitpick = ["+*"]
mccabe = ["+*"]

# enable everything that starts from `flake8-`
"flake8-*" = ["+*"]

# disable pylint -- raising mysterious errors
pylint = ["-*"]

[tool.flakehell.exceptions."tests/"]
pycodestyle = ["-*"]
pyflakes = ["-*"]<|MERGE_RESOLUTION|>--- conflicted
+++ resolved
@@ -35,12 +35,8 @@
 colorama = "^0.4.4"
 pyfiglet = "^0.8.post1"
 curlify2 = "^1.0.0"
-<<<<<<< HEAD
-kubernetes-asyncio-cr-patch = "^12.1.2"
+kubernetes_asyncio = "^12.1.2"
 aiofiles = "^0.8.0"
-=======
-kubernetes_asyncio = "^12.1.2"
->>>>>>> 7456227e
 
 [tool.poetry.dev-dependencies]
 pytest = "^6.2.4"
