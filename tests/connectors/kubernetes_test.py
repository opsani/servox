from __future__ import annotations

from typing import Type

import kubetest.client
import kubernetes.client.models
import pydantic
import pytest
import re
from kubernetes_asyncio import client
from pydantic import BaseModel
from pydantic.error_wrappers import ValidationError

from servo.connectors.kubernetes import (
    CPU,
    CanaryOptimization,
    CanaryOptimizationStrategyConfiguration,
    Container,
    ContainerConfiguration,
    ContainerTagName,
    DefaultOptimizationStrategyConfiguration,
    Deployment,
    DeploymentConfiguration,
    DNSLabelName,
    DNSSubdomainName,
    FailureMode,
    KubernetesChecks,
    KubernetesConfiguration,
    KubernetesConnector,
    Memory,
    Millicore,
    OptimizationStrategy,
    Pod,
    ResourceRequirement,
)
from servo.checks import CheckFilter
from servo.errors import AdjustmentRejectedError
from servo.types import Adjustment
from tests.helpers import *


class TestDNSSubdomainName:
    @pytest.fixture
    def model(self) -> Type[BaseModel]:
        class Model(BaseModel):
            name: DNSSubdomainName

        return Model

    def test_cannot_be_blank(self, model) -> None:
        valid_name = "ab"
        invalid_name = ""

        assert model(name=valid_name)
        with pytest.raises(ValidationError) as e:
            model(name=invalid_name)
        assert e
        assert {
            "loc": ("name",),
            "msg": "ensure this value has at least 1 characters",
            "type": "value_error.any_str.min_length",
            "ctx": {
                "limit_value": 1,
            },
        } in e.value.errors()

    def test_handles_uppercase_chars(self, model) -> None:
        valid_name = "ABCD"
        assert model(name=valid_name)

    def test_cannot_be_longer_than_253_chars(self, model) -> None:
        valid_name = "a" * 253
        invalid_name = valid_name + "b"

        assert model(name=valid_name)
        with pytest.raises(ValidationError) as e:
            model(name=invalid_name)
        assert e
        assert {
            "loc": ("name",),
            "msg": "ensure this value has at most 253 characters",
            "type": "value_error.any_str.max_length",
            "ctx": {
                "limit_value": 253,
            },
        } in e.value.errors()

    def test_can_only_contain_alphanumerics_hyphens_and_dots(self, model) -> None:
        valid_name = "abcd1234.-sss"
        invalid_name = "abcd1234.-sss_$%!"

        assert model(name=valid_name)
        with pytest.raises(ValidationError) as e:
            model(name=invalid_name)
        assert e
        assert {
            "loc": ("name",),
            "msg": f'string does not match regex "{DNSSubdomainName.regex.pattern}"',
            "type": "value_error.str.regex",
            "ctx": {
                "pattern": DNSSubdomainName.regex.pattern,
            },
        } in e.value.errors()

    def test_must_start_with_alphanumeric_character(self, model) -> None:
        valid_name = "abcd"
        invalid_name = "-abcd"

        assert model(name=valid_name)
        with pytest.raises(ValidationError) as e:
            model(name=invalid_name)
        assert e
        assert {
            "loc": ("name",),
            "msg": f'string does not match regex "{DNSSubdomainName.regex.pattern}"',
            "type": "value_error.str.regex",
            "ctx": {
                "pattern": DNSSubdomainName.regex.pattern,
            },
        } in e.value.errors()

    def test_must_end_with_alphanumeric_character(self, model) -> None:
        valid_name = "abcd"
        invalid_name = "abcd-"

        assert model(name=valid_name)
        with pytest.raises(ValidationError) as e:
            model(name=invalid_name)
        assert e
        assert {
            "loc": ("name",),
            "msg": f'string does not match regex "{DNSSubdomainName.regex.pattern}"',
            "type": "value_error.str.regex",
            "ctx": {
                "pattern": DNSSubdomainName.regex.pattern,
            },
        } in e.value.errors()


class TestDNSLabelName:
    @pytest.fixture
    def model(self) -> Type[BaseModel]:
        class Model(BaseModel):
            name: DNSLabelName

        return Model

    def test_cannot_be_blank(self, model) -> None:
        valid_name = "ab"
        invalid_name = ""

        assert model(name=valid_name)
        with pytest.raises(ValidationError) as e:
            model(name=invalid_name)
        assert e
        assert {
            "loc": ("name",),
            "msg": "ensure this value has at least 1 characters",
            "type": "value_error.any_str.min_length",
            "ctx": {
                "limit_value": 1,
            },
        } in e.value.errors()

    def test_handles_uppercase_chars(self, model) -> None:
        valid_name = "ABCD"
        assert model(name=valid_name)

    def test_cannot_be_longer_than_63_chars(self, model) -> None:
        valid_name = "a" * 63
        invalid_name = valid_name + "b"

        assert model(name=valid_name)
        with pytest.raises(ValidationError) as e:
            model(name=invalid_name)
        assert e
        assert {
            "loc": ("name",),
            "msg": "ensure this value has at most 63 characters",
            "type": "value_error.any_str.max_length",
            "ctx": {
                "limit_value": 63,
            },
        } in e.value.errors()

    def test_can_only_contain_alphanumerics_and_hyphens(self, model) -> None:
        valid_name = "abcd1234-sss"
        invalid_name = "abcd1234.-sss_$%!"

        assert model(name=valid_name)
        with pytest.raises(ValidationError) as e:
            model(name=invalid_name)
        assert e
        assert {
            "loc": ("name",),
            "msg": f'string does not match regex "{DNSLabelName.regex.pattern}"',
            "type": "value_error.str.regex",
            "ctx": {
                "pattern": DNSLabelName.regex.pattern,
            },
        } in e.value.errors()

    def test_must_start_with_alphanumeric_character(self, model) -> None:
        valid_name = "abcd"
        invalid_name = "-abcd"

        assert model(name=valid_name)
        with pytest.raises(ValidationError) as e:
            model(name=invalid_name)
        assert e
        assert {
            "loc": ("name",),
            "msg": f'string does not match regex "{DNSLabelName.regex.pattern}"',
            "type": "value_error.str.regex",
            "ctx": {
                "pattern": DNSLabelName.regex.pattern,
            },
        } in e.value.errors()

    def test_must_end_with_alphanumeric_character(self, model) -> None:
        valid_name = "abcd"
        invalid_name = "abcd-"

        assert model(name=valid_name)
        with pytest.raises(ValidationError) as e:
            model(name=invalid_name)
        assert e
        assert {
            "loc": ("name",),
            "msg": f'string does not match regex "{DNSLabelName.regex.pattern}"',
            "type": "value_error.str.regex",
            "ctx": {
                "pattern": DNSLabelName.regex.pattern,
            },
        } in e.value.errors()


class TestContainerTagName:
    @pytest.fixture
    def model(self) -> Type[BaseModel]:
        class Model(BaseModel):
            name: ContainerTagName

        return Model

    def test_cant_be_more_than_128_characters(self, model) -> None:
        valid_name = "a" * 128
        invalid_name = valid_name + "b"

        assert model(name=valid_name)
        with pytest.raises(ValidationError) as e:
            model(name=invalid_name)
        assert e
        assert {
            "loc": ("name",),
            "msg": "ensure this value has at most 128 characters",
            "type": "value_error.any_str.max_length",
            "ctx": {
                "limit_value": 128,
            },
        } in e.value.errors()

    @pytest.mark.parametrize(
        "tag_name,valid",
        [
            ("image/tag:v1.0.0", True),
            ("123.123.123.123:123/image/tag:v1.0.0", True),
            ("your-domain.com/image/tag", True),
            ("your-domain.com/image/tag:v1.1.1-patch1", True),
            ("image/tag", True),
            ("image", True),
            ("image:v1.1.1-patch", True),
            (
                "ubuntu@sha256:45b23dee08af5e43a7fea6c4cf9c25ccf269ee113168c19722f87876677c5cb2",
                True,
            ),
            ("-", False),
            (".", False),
        ],
    )
    def test_tags(self, model, tag_name, valid) -> None:
        if valid:
            assert model(name=tag_name)
        else:
            with pytest.raises(ValidationError) as e:
                model(name=tag_name)
            assert e
            assert {
                "loc": ("name",),
                "msg": f'string does not match regex "{ContainerTagName.regex.pattern}"',
                "type": "value_error.str.regex",
                "ctx": {
                    "pattern": ContainerTagName.regex.pattern,
                },
            } in e.value.errors()


class TestEnvironmentConfiguration:
    pass


class TestCommandConfiguration:
    pass


class TestKubernetesConfiguration:
    @pytest.fixture
    def funkytown(self, config: KubernetesConfiguration) -> KubernetesConfiguration:
        return config.copy(update={"namespace": "funkytown"})

    def test_cascading_defaults(self, config: KubernetesConfiguration) -> None:
        # Verify that by default we get a null namespace
        assert DeploymentConfiguration.__fields__["namespace"].default is None
        assert (
            DeploymentConfiguration(
                name="testing", containers=[], replicas=servo.Replicas(min=0, max=1)
            ).namespace
            is None
        )

        # Verify that we inherit when nested
        assert config.namespace == "default"
        assert config.deployments[0].namespace == "default"

    def test_explicit_cascade(self, config: KubernetesConfiguration) -> None:
        model = config.copy(update={"namespace": "funkytown"})
        assert model.namespace == "funkytown"
        assert model.deployments[0].namespace == "default"

        model.cascade_common_settings(overwrite=True)
        assert model.namespace == "funkytown"
        assert model.deployments[0].namespace == "funkytown"

    def test_respects_explicit_override(self, config: KubernetesConfiguration) -> None:
        # set the property explictly to value equal to default, then trigger
        model = config.copy(update={"namespace": "funkytown"})
        model.deployments[0].namespace = "default"
        assert model.namespace == "funkytown"
        assert model.deployments[0].namespace == "default"

        model.cascade_common_settings()
        assert model.namespace == "funkytown"
        assert model.deployments[0].namespace == "default"

    @pytest.mark.parametrize(
        "yaml_path, expected_value",
        [
            # CPU in millicores
            ("deployments[0].containers[0].cpu.min", "250m"),
            ("deployments[0].containers[0].cpu.max", "4"),
            ("deployments[0].containers[0].cpu.step", "125m"),
            # Memory
            ("deployments[0].containers[0].memory.min", "256.0Mi"),
            ("deployments[0].containers[0].memory.max", "4.0Gi"),
            ("deployments[0].containers[0].memory.step", "128.0Mi"),
        ],
    )
    def test_generate_emits_human_readable_values(
        self, yaml_path, expected_value
    ) -> None:
        # import yamlpath
        config = KubernetesConfiguration.generate()

        # assert yaml_key_path(config.yaml(), key_path) == expected_value

        from yamlpath import Processor, YAMLPath
        from yamlpath.func import get_yaml_editor

        # Process command-line arguments and initialize the output writer
        # args = processcli()
        # log = ConsolePrinter(args)
        # Prep the YAML parser and round-trip editor (tweak to your needs)
        yaml = get_yaml_editor()

        # At this point, you'd load or parse your YAML file, stream, or string.  When
        # loading from file, I typically follow this pattern:
        # yaml_data = get_yaml_data(yaml, logger, config.yaml())
        yaml_data = yaml.load(config.yaml())
        assert yaml_data

        processor = Processor(logger, yaml_data)
        path = YAMLPath(yaml_path)
        matches = list(processor.get_nodes(path))
        assert len(matches) == 1, "expected only a single matching node"
        assert matches[0].node == expected_value


class TestKubernetesConnector:
    pass


class TestContainerConfiguration:
    pass


class TestDeploymentConfiguration:
    def test_inheritance_of_default_namespace(self) -> None:
        ...

    def test_strategy_enum(self) -> None:
        config = DeploymentConfiguration(
            name="testing",
            containers=[],
            replicas=servo.Replicas(min=1, max=4),
            strategy=OptimizationStrategy.default,
        )
        assert config.yaml(exclude_unset=True) == (
            "name: testing\n"
            "containers: []\n"
            "strategy: default\n"
            "replicas:\n"
            "  min: 1\n"
            "  max: 4\n"
        )

    def test_strategy_object_default(self) -> None:
        config = DeploymentConfiguration(
            name="testing",
            containers=[],
            replicas=servo.Replicas(min=1, max=4),
            strategy=DefaultOptimizationStrategyConfiguration(
                type=OptimizationStrategy.default
            ),
        )
        assert config.yaml(exclude_unset=True) == (
            "name: testing\n"
            "containers: []\n"
            "strategy:\n"
            "  type: default\n"
            "replicas:\n"
            "  min: 1\n"
            "  max: 4\n"
        )

    def test_strategy_object_canary(self) -> None:
        config = DeploymentConfiguration(
            name="testing",
            containers=[],
            replicas=servo.Replicas(min=1, max=4),
            strategy=CanaryOptimizationStrategyConfiguration(
                type=OptimizationStrategy.canary, alias="tuning"
            ),
        )
        assert config.yaml(exclude_unset=True) == (
            "name: testing\n"
            "containers: []\n"
            "strategy:\n"
            "  type: canary\n"
            "  alias: tuning\n"
            "replicas:\n"
            "  min: 1\n"
            "  max: 4\n"
        )

    def test_strategy_object_default_parsing(self) -> None:
        config_yaml = (
            "containers: []\n"
            "name: testing\n"
            "replicas:\n"
            "  max: 4\n"
            "  min: 1\n"
            "strategy:\n"
            "  type: default\n"
        )
        config_dict = yaml.load(config_yaml, Loader=yaml.FullLoader)
        config = DeploymentConfiguration.parse_obj(config_dict)
        assert isinstance(config.strategy, DefaultOptimizationStrategyConfiguration)
        assert config.strategy.type == OptimizationStrategy.default

    def test_strategy_object_tuning_parsing(self) -> None:
        config_yaml = (
            "containers: []\n"
            "name: testing\n"
            "replicas:\n"
            "  max: 4\n"
            "  min: 1\n"
            "strategy:\n"
            "  type: canary\n"
        )
        config_dict = yaml.load(config_yaml, Loader=yaml.FullLoader)
        config = DeploymentConfiguration.parse_obj(config_dict)
        assert isinstance(config.strategy, CanaryOptimizationStrategyConfiguration)
        assert config.strategy.type == OptimizationStrategy.canary
        assert config.strategy.alias is None

    def test_strategy_object_tuning_parsing_with_alias(self) -> None:
        config_yaml = (
            "containers: []\n"
            "name: testing\n"
            "replicas:\n"
            "  max: 4\n"
            "  min: 1\n"
            "strategy:\n"
            "  alias: tuning\n"
            "  type: canary\n"
        )
        config_dict = yaml.load(config_yaml, Loader=yaml.FullLoader)
        config = DeploymentConfiguration.parse_obj(config_dict)
        assert isinstance(config.strategy, CanaryOptimizationStrategyConfiguration)
        assert config.strategy.type == OptimizationStrategy.canary
        assert config.strategy.alias == "tuning"


class TestCanaryOptimization:
    @pytest.mark.xfail
    def test_to_components_default_name(self, config) -> None:
        config.deployments[0].strategy = OptimizationStrategy.canary
        optimization = CanaryOptimization.construct(
            name="fiber-http-deployment/opsani/fiber-http:latest-canary",
            target_deployment_config=config.deployments[0],
            target_container_config=config.deployments[0].containers[0],
        )
        assert (
            optimization.target_name == "fiber-http-deployment/opsani/fiber-http:latest"
        )
        assert (
            optimization.tuning_name
            == "fiber-http-deployment/opsani/fiber-http:latest-canary"
        )

    @pytest.mark.xfail
    def test_to_components_respects_aliases(self, config) -> None:
        config.deployments[0].strategy = CanaryOptimizationStrategyConfiguration(
            type=OptimizationStrategy.canary, alias="tuning"
        )
        config.deployments[0].containers[0].alias = "main"
        optimization = CanaryOptimization.construct(
            name="fiber-http-deployment/opsani/fiber-http:latest-canary",
            target_deployment_config=config.deployments[0],
            target_container_config=config.deployments[0].containers[0],
        )
        assert optimization.target_name == "main"
        assert optimization.tuning_name == "tuning"


def test_compare_strategy() -> None:
    config = CanaryOptimizationStrategyConfiguration(
        type=OptimizationStrategy.canary, alias="tuning"
    )
    assert config == OptimizationStrategy.canary


# class TestResourceRequirements:
#     @pytest.mark.parametrize(
#         "requirement, val",
#         [
#             (ResourceRequirements.limit, True),
#             (ResourceRequirements.request, True),
#             (ResourceRequirements.compute, False),
#         ],
#     )
#     def test_flag_introspection(self, requirement, val) -> None:
#         assert requirement.flag is val
#         assert requirement.flags is not val


# class TestContainer:
#     @pytest.fixture
#     def container(self, mocker) -> Container:
#         stub_pod = mocker.stub(name="Pod")
#         return Container(client.V1Container(name="container"), stub_pod)

#     @pytest.mark.parametrize(
#         "name, requirements, kwargs, value",
#         [
#             ("cpu", ..., ..., ("100m", "15000m")),
#             ("cpu", ResourceRequirements.compute, ..., ("100m", "15000m")),
#             ("cpu", ResourceRequirements.request, ..., ("100m",)),
#             ("cpu", ResourceRequirements.limit, dict(first=True), "15000m"),
#             (
#                 "cpu",
#                 ResourceRequirements.compute,
#                 dict(first=True, reverse=True),
#                 "15000m",
#             ),
#             ("memory", ..., ..., ("3G", None)),
#             ("memory", ResourceRequirements.compute, ..., ("3G", None)),
#             ("memory", ResourceRequirements.request, ..., ("3G",)),
#             ("memory", ResourceRequirements.compute, dict(first=True), "3G"),
#             ("memory", ResourceRequirements.request, dict(first=True), "3G"),
#             ("memory", ResourceRequirements.limit, dict(first=True), None),
#             (
#                 "memory",
#                 ResourceRequirements.limit,
#                 dict(first=True, default="1TB"),
#                 "1TB",
#             ),
#             ("invalid", ResourceRequirements.compute, ..., (None, None)),
#             (
#                 "invalid",
#                 ResourceRequirements.compute,
#                 dict(first=True, default="3.125"),
#                 "3.125",
#             ),
#         ],
#     )
#     def test_get_resource_requirements(
#         self, container, name, requirements, kwargs, value
#     ) -> None:
#         resources = client.V1ResourceRequirements()
#         resources.requests = {"cpu": "100m", "memory": "3G"}
#         resources.limits = {"cpu": "15000m"}
#         container.resources = resources

#         # Support testing default arguments
#         if requirements == ...:
#             requirements = container.get_resource_requirements.__defaults__[0]
#         if kwargs == ...:
#             kwargs = container.get_resource_requirements.__kwdefaults__

#         assert (
#             container.get_resource_requirements(name, requirements, **kwargs) == value
#         )

#     @pytest.mark.parametrize(
#         "name, value, requirements, kwargs, resources_dict",
#         [
#             (
#                 "cpu",
#                 ("100m", "250m"),
#                 ...,
#                 ...,
#                 {"limits": {"cpu": "250m"}, "requests": {"cpu": "100m", "memory": "3G"}},
#             ),
#             (
#                 "cpu",
#                 "500m",
#                 ResourceRequirements.limit,
#                 dict(clear_others=True),
#                 {"limits": {"cpu": "500m"}, "requests": {"memory": "3G"}},
#             ),
#         ],
#     )
#     def test_set_resource_requirements(
#         self, container, name, value, requirements, kwargs, resources_dict
#     ) -> None:
#         resources = client.V1ResourceRequirements()
#         resources.requests = {"cpu": "100m", "memory": "3G"}
#         resources.limits = {"cpu": "15000m"}
#         container.resources = resources

#         # Support testing default arguments
#         if requirements == ...:
#             requirements = container.set_resource_requirements.__defaults__[0]
#         if kwargs == ...:
#             kwargs = container.set_resource_requirements.__kwdefaults__

#         container.set_resource_requirements(name, value, requirements, **kwargs)
#         assert container.resources.to_dict() == resources_dict

#     def test_set_resource_requirements_handles_null_requirements_dict(self, container):
        # container.resources = client.V1ResourceRequirements()

        # container.set_resource_requirements("cpu", "1000m")
        # assert container.resources.to_dict() == {
        #     "limits": {"cpu": "1000m"},
        #     "requests": {"cpu": "1000m"},
        # }


class TestReplicas:
    @pytest.fixture
    def replicas(self) -> servo.Replicas:
        return servo.Replicas(min=1, max=4)

    def test_parsing(self, replicas) -> None:
        assert {
            "name": "replicas",
            "type": "range",
            "min": 1,
            "max": 4,
            "step": 1,
            "value": None,
            "pinned": False,
        } == replicas.dict()

    def test_to___opsani_repr__(self, replicas) -> None:
        replicas.value = 3
        assert replicas.__opsani_repr__() == {
            "replicas": {
                "max": 4.0,
                "min": 1.0,
                "step": 1,
                "value": 3.0,
                "type": "range",
                "pinned": False,
            }
        }


class TestCPU:
    @pytest.fixture
    def cpu(self) -> CPU:
        return CPU(min="125m", max="4000m", step="125m")

    def test_parsing(self, cpu) -> None:
        assert {
            "name": "cpu",
            "type": "range",
            "min": 125,
            "max": 4000,
            "step": 125,
            "value": None,
            "pinned": False,
            'request': None,
            'limit': None,
            'get': [
                ResourceRequirement.request,
                ResourceRequirement.limit,
            ],
            'set': [
                ResourceRequirement.request,
                ResourceRequirement.limit,
            ]
        } == cpu.dict()

    def test_to___opsani_repr__(self, cpu) -> None:
        cpu.value = "3"
        assert cpu.__opsani_repr__() == {
            "cpu": {
                "max": 4.0,
                "min": 0.125,
                "step": 0.125,
                "value": 3.0,
                "type": "range",
                "pinned": False,
            }
        }

    def test_resolving_equivalent_units(self) -> None:
        cpu = CPU(min="125m", max=4.0, step=0.125)
        assert cpu.min == 125
        assert cpu.max == 4000
        assert cpu.step == 125

    def test_resources_encode_to_json_human_readable(self, cpu) -> None:
        serialization = json.loads(cpu.json())
        assert serialization["min"] == "125m"
        assert serialization["max"] == "4"
        assert serialization["step"] == "125m"

    def test_min_cannot_be_less_than_step(self) -> None:
        with pytest.raises(ValueError, match=re.escape('min cannot be less than step (125m < 250m)')):
            CPU(min="125m", max=4.0, step=0.250)


class TestMillicore:
    @pytest.mark.parametrize(
        "input, millicores",
        [
            ("100m", 100),
            ("1", 1000),
            (1, 1000),
            ("0.1", 100),
            (0.1, 100),
            (2.0, 2000),
            ("2.0", 2000),
        ],
    )
    def test_parsing(self, input: Union[str, int, float], millicores: int) -> None:
        assert Millicore.parse(input) == millicores

    @pytest.mark.parametrize(
        "input, output",
        [
            ("100m", "100m"),
            ("1", "1"),
            ("1.0", "1"),
            (1, "1"),
            ("0.1", "100m"),
            (0.1, "100m"),
            (2.5, "2500m"),
            ("123m", "123m"),
        ],
    )
    def test_string_serialization(
        self, input: Union[str, int, float], output: str
    ) -> None:
        millicores = Millicore.parse(input)
        assert str(millicores) == output


class TestMemory:
    @pytest.fixture
    def memory(self) -> Memory:
        return Memory(min="0.25 GiB", max="4.0 GiB", step="128 MiB")

    def test_parsing(self, memory) -> None:
        assert {
            'name': 'mem',
            'type': 'range',
            'pinned': False,
            'value': None,
            'min': 268435456,
            'max': 4294967296,
            'step': 134217728,
            'request': None,
            'limit': None,
            'get': [
                ResourceRequirement.request,
                ResourceRequirement.limit,
            ],
            'set': [
                ResourceRequirement.request,
                ResourceRequirement.limit,
            ],
        } == memory.dict()

    def test_to___opsani_repr__(self, memory) -> None:
        memory.value = "3.0 GiB"
        assert memory.__opsani_repr__() == {
            "mem": {
                "max": 4.0,
                "min": 0.25,
                "step": 0.125,
                "value": 3.0,
                "type": "range",
                "pinned": False,
            }
        }

    def test_handling_float_input(self) -> None:
        memory = Memory(min=0.5, max=4.0, step=0.125, value="3.0 GiB")
        assert memory.__opsani_repr__() == {
            "mem": {
                "max": 4.0,
                "min": 0.5,
                "step": 0.125,
                "value": 3.0,
                "type": "range",
                "pinned": False,
            }
        }

    def test_resolving_equivalent_units(self) -> None:
        memory = Memory(min=268435456, max=4.0, step="128 MiB")
        assert memory.min == 268435456
        assert memory.max == 4294967296
        assert memory.step == 134217728

    def test_resources_encode_to_json_human_readable(self, memory) -> None:
        serialization = json.loads(memory.json())
        assert serialization["min"] == "256.0Mi"
        assert serialization["max"] == "4.0Gi"
        assert serialization["step"] == "128.0Mi"

    def test_min_cannot_be_less_than_step(self) -> None:
        with pytest.raises(ValueError, match=re.escape('min cannot be less than step (33554432 < 268435456)')):
            Memory(min="32 MiB", max=4.0, step=268435456)

def test_millicpu():
    class Model(pydantic.BaseModel):
        cpu: Millicore

    assert Model(cpu=0.1).cpu == 100
    assert Model(cpu=0.5).cpu == 500
    assert Model(cpu=1).cpu == 1000
    assert Model(cpu="100m").cpu == 100
    assert str(Model(cpu=1.5).cpu) == "1500m"
    assert float(Model(cpu=1.5).cpu) == 1.5
    assert Model(cpu=0.1).cpu == "100m"
    assert Model(cpu="100m").cpu == 0.1


@pytest.fixture
def tuning_config(config) -> KubernetesConfiguration:
    tuning_config = config.copy()
    for dep in tuning_config.deployments:
        dep.strategy = "canary"
    return tuning_config

@pytest.fixture
def namespace() -> str:
    return "default"

@pytest.fixture
def config(namespace: str) -> KubernetesConfiguration:
    return KubernetesConfiguration(
        namespace=namespace,
        deployments=[
            DeploymentConfiguration(
                name="fiber-http",
                replicas=servo.Replicas(
                    min=1,
                    max=4,
                ),
                containers=[
                    ContainerConfiguration(
                        name="fiber-http",
                        cpu=CPU(min="125m", max="875m", step="125m"),
                        memory=Memory(min="128MiB", max="0.75GiB", step="32MiB"),
                    )
                ],
            )
        ],
    )

@pytest.mark.integration
@pytest.mark.clusterrolebinding('cluster-admin')
@pytest.mark.usefixtures("kubernetes_asyncio_config")
@pytest.mark.applymanifests("../manifests", files=["fiber-http-opsani-dev.yaml"])
class TestKubernetesConnectorIntegration:
    @pytest.fixture(autouse=True)
    async def _wait_for_manifests(self, kube, config):
        kube.wait_for_registered()
        config.timeout = "5m"

    @pytest.fixture
    def namespace(self, kube: kubetest.client.TestClient) -> str:
        return kube.namespace

    async def test_describe(self, config) -> None:
        connector = KubernetesConnector(config=config)
        description = await connector.describe()
        assert description.get_setting("fiber-http/fiber-http.cpu").value == 125
        assert description.get_setting("fiber-http/fiber-http.mem").human_readable_value == "128.0Mi"
        assert description.get_setting("fiber-http/fiber-http.replicas").value == 1

    async def test_adjust_cpu(self, config):
        connector = KubernetesConnector(config=config)
        adjustment = Adjustment(
            component_name="fiber-http/fiber-http",
            setting_name="cpu",
            value=".150",
        )
        description = await connector.adjust([adjustment])
        assert description is not None
        setting = description.get_setting('fiber-http/fiber-http.cpu')
        assert setting
        assert setting.value == 150

        # Describe it again and make sure it matches
        description = await connector.describe()
        assert description.get_setting("fiber-http/fiber-http.cpu").value == 150

    async def test_adjust_cpu_with_settlement(self, config):
        connector = KubernetesConnector(config=config)
        adjustment = Adjustment(
            component_name="fiber-http/fiber-http",
            setting_name="cpu",
            value=".250",
        )
        control = servo.Control(settlement='1s')
        description = await connector.adjust([adjustment], control)
        assert description is not None
        setting = description.get_setting('fiber-http/fiber-http.cpu')
        assert setting
        assert setting.value == 250

    async def test_adjust_cpu_at_non_zero_container_index(self, config):
        connector = KubernetesConnector(config=config)
        adjustment = Adjustment(
            component_name="fiber-http/fiber-http",
            setting_name="cpu",
            value=".250",
        )

        # Inject a sidecar at index zero
        deployment = await servo.connectors.kubernetes.Deployment.read('fiber-http', config.namespace)
        assert deployment, f"failed loading deployment 'fiber-http' in namespace '{config.namespace}'"
        await deployment.inject_sidecar('opsani-envoy', 'opsani/envoy-proxy:latest', port="8090", service_port=8091, index=0)

        control = servo.Control(settlement='1s')
        description = await connector.adjust([adjustment], control)
        assert description is not None
        setting = description.get_setting('fiber-http/fiber-http.cpu')
        assert setting
        assert setting.value == 250

        # Describe it again and make sure it matches
        description = await connector.describe()
        assert description.get_setting("fiber-http/fiber-http.cpu").value == 250

    async def test_adjust_cpu_matchlabels_dont_match_metadata_labels(self, config, kube: kubetest.client.TestClient):
        deployments = kube.get_deployments()
        target_deploy = deployments.get("fiber-http")
        assert target_deploy is not None

        # Update metadata labels so they don't match the match_labels selector
        target_deploy.obj.metadata.labels["app.kubernetes.io/name"] = "web"
        target_deploy.api_client.patch_namespaced_deployment(target_deploy.name, target_deploy.namespace, target_deploy.obj)
        kube.wait_for_registered()

        config.timeout = "15s"
        connector = KubernetesConnector(config=config)
        adjustment = Adjustment(
            component_name="fiber-http/fiber-http",
            setting_name="cpu",
            value=".150",
        )
        description = await connector.adjust([adjustment])
        assert description is not None
        setting = description.get_setting('fiber-http/fiber-http.cpu')
        assert setting
        assert setting.value == 150

        # Describe it again and make sure it matches
        description = await connector.describe()
        assert description.get_setting("fiber-http/fiber-http.cpu").value == 150

    async def test_adjust_memory(self, config):
        connector = KubernetesConnector(config=config)
        adjustment = Adjustment(
            component_name="fiber-http/fiber-http",
            setting_name="mem",
            value="700Mi",
        )
        description = await connector.adjust([adjustment])
        assert description is not None
        setting = description.get_setting('fiber-http/fiber-http.mem')
        assert setting
        assert setting.value == 734003200

        # Get deployment and check the pods
        # deployment = await Deployment.read("web", "default")
        # debug(deployment)
        # debug(deployment.obj.spec.template.spec.containers)

    async def test_adjust_deployment_insufficient_resources(self, config: KubernetesConfiguration):
        config.timeout = "3s"
        config.deployments[0].containers[0].memory.max = "256Gi"
        connector = KubernetesConnector(config=config)

        adjustment = Adjustment(
            component_name="fiber-http/fiber-http",
            setting_name="mem",
            value="128Gi",
        )
        with pytest.raises(AdjustmentRejectedError, match='Insufficient memory.'):
            await connector.adjust([adjustment])

    async def test_adjust_replicas(self, config):
        connector = KubernetesConnector(config=config)
        adjustment = Adjustment(
            component_name="fiber-http/fiber-http",
            setting_name="replicas",
            value="2",
        )
        description = await connector.adjust([adjustment])
        assert description is not None
        setting = description.get_setting('fiber-http/fiber-http.replicas')
        assert setting
        assert setting.value == 2

    async def test_read_pod(self, config, kube) -> None:
        connector = KubernetesConnector(config=config)
        pods = kube.get_pods()
        pod_name = next(iter(pods.keys()))
        assert pod_name.startswith("fiber-http")
        pod = await Pod.read(pod_name, kube.namespace)
        assert pod

    ##
    # Canary Tests
    # async def test_create_canary(self, tuning_config, namespace: str) -> None:
   #      connector = KubernetesConnector(config=tuning_config)
   #      dep = await Deployment.read("fiber-http", namespace)
   #      debug(dep)
        # description = await connector.startup()
        # debug(description)

    async def test_adjust_tuning_insufficient_resources(
        self,
        tuning_config: KubernetesConfiguration,
        namespace,
        kube
    ) -> None:
        tuning_config.timeout = "5s"
        tuning_config.on_failure = FailureMode.destroy
        tuning_config.deployments[0].containers[0].memory = Memory(min="128MiB", max="128GiB", step="32MiB")
        connector = KubernetesConnector(config=tuning_config)

        adjustment = Adjustment(
            component_name="fiber-http/fiber-http-tuning",
            setting_name="mem",
            value="128Gi", # impossible right?
        )
        with pytest.raises(AdjustmentRejectedError, match="Insufficient memory.") as rejection_info:
            await connector.adjust([adjustment])


    async def test_bad_request_error_handled_gracefully(self, tuning_config: KubernetesConfiguration, mocker) -> None:
        """Verify a failure to create a pod is not poorly handled in the handle_error destroy logic"""

        tuning_config.on_failure = FailureMode.rollback
        mocker.patch("servo.connectors.kubernetes._normalize_adjustment", return_value=("memory","96.0Mi"))
        connector = KubernetesConnector(config=tuning_config)
        adjustment = Adjustment(
            component_name="fiber-http/fiber-http-tuning",
            setting_name="mem",
            value="96Mi",
        )

        # Catch info log messages
        messages = []
        connector.logger.add(lambda m: messages.append(m.record['message']), level=20)

        with pytest.raises(kubernetes_asyncio.client.exceptions.ApiException) as error:
            await connector.adjust([adjustment])

        # Check logs
        assert 'Pod "fiber-http-tuning" does not exist. no-op' in messages[-10:]
        # Check error
        assert 'quantities must match the regular expression' in str(error.value)
        assert error.value.status == 400


    async def test_adjust_tuning_cpu_with_settlement(self, tuning_config, namespace, kube):
        connector = KubernetesConnector(config=tuning_config)
        adjustment = Adjustment(
            component_name="fiber-http/fiber-http-tuning",
            setting_name="cpu",
            value=".250",
        )

        control = servo.Control(settlement='50ms')
        description = await connector.adjust([adjustment], control)
        assert description is not None
        setting = description.get_setting('fiber-http/fiber-http-tuning.cpu')
        assert setting
        assert setting.value == 250

    # async def test_apply_no_changes(self):
#         # resource_version stays the same and early exits
#         pass
#
#
#     async def test_apply_metadata_changes(self):
#         # Update labels or something that doesn't matter
#         # Detect by never getting a progressing event
#         pass
#
#
#     async def test_apply_replica_change(self):
#         # bump the count, observed_generation goes up
#         # wait for the counts to settle
#         ...
#
#
#     async def test_apply_memory_change(self):
#         # bump the count, observed_generation goes up
#         # wait for the counts to settle
#         ...
#
#
#     async def test_apply_cpu_change(self):
#         # bump the count, observed_generation goes up
#         # wait for the counts to settle
#         ...
#
#
#     async def test_apply_unschedulable_memory_request(self):
#         # bump the count, observed_generation goes up
#         # wait for the counts to settle
#         ...
#
#
#     async def test_apply_restart_strategy(self):
#         # Make sure we can watch a non-rolling update
#         # .spec.strategy specifies the strategy used to replace old Pods by new ones. .spec.strategy.type can be "Recreate" or "RollingUpdate". "RollingUpdate" is the default value.
#         # Recreate Deployment
#         ...


    # TODO: Put a fiber-http deployment live. Create a config and describe it.
    # TODO: Test talking to multiple namespaces. Test kubeconfig file
    # Test describe an empty config.
    # Version ID checks
    # Timeouts, Encoders, refresh, ready
    # Add watch, test create, read, delete, patch
    # TODO: settlement time, recovery behavior (rollback, delete), "adjust_on"?, restart detection
    # TODO: wait/watch tests with conditionals...
    # TODO: Test cases will be: change memory, change cpu, change replica count.
    # Test setting limit and request independently
    # Detect scheduling error

    # TODO: We want to compute progress by looking at observed generation,
    # then watching as all the replicas are updated until the counts match
    # If we never see a progressing condition, then whatever we did
    # did not affect the deployment
    # Handle: CreateContainerError

    async def test_checks(self, config: KubernetesConfiguration):
        await KubernetesChecks.run(config)

<<<<<<< HEAD
    async def test_node_check_fails(self, config: KubernetesConfiguration, mocker):
        mocker.patch("servo.connectors.kubernetes.NODE_MIN_CPU", 100000)
        results = await KubernetesChecks.run(config, matching=CheckFilter(id="check_node_performance"))
        node_check_result = next(iter(filter(lambda r: r.id == "check_node_performance", results)))

        assert node_check_result
        assert not node_check_result.success
        assert "nodes found with sub-optimal allocation" in node_check_result.message
=======
    # Deployment readiness check was returning false positives, guard against regression
    async def test_check_deployment_readiness_failure(self, config: KubernetesConfiguration, kube: kubetest.client.TestClient):
        deployments = kube.get_deployments()
        target_deploy = deployments.get("fiber-http")
        assert target_deploy is not None

        target_container = next(filter(lambda c: c.name == "fiber-http", target_deploy.obj.spec.template.spec.containers))
        assert target_container is not None

        # Update to put deployment in unready state
        target_container.readiness_probe = kubernetes.client.models.V1Probe(
            _exec=kubernetes.client.models.V1ExecAction(command=["exit", "1"]),
            failure_threshold=1
        )
        target_deploy.obj.spec.strategy.rolling_update.max_surge = '0%'
        target_deploy.api_client.patch_namespaced_deployment(target_deploy.name, target_deploy.namespace, target_deploy.obj)

        while target_deploy.is_ready():
            await asyncio.sleep(0.1)

        result = await KubernetesChecks(config).run_one(id="check_deployments_are_ready_item_0")
        assert result.success == False and result.message == "caught exception (RuntimeError): Deployment \"fiber-http\" is not ready"
>>>>>>> 31ce61aa


##
# Rejection Tests using modified deployment
@pytest.mark.integration
@pytest.mark.usefixtures("kubernetes_asyncio_config")
@pytest.mark.applymanifests("../manifests", files=["fiber-http-unready-cmd.yaml"])
class TestKubernetesConnectorIntegrationUnreadyCmd:
    @pytest.fixture
    def namespace(self, kube: kubetest.client.TestClient) -> str:
        return kube.namespace

    async def test_adjust_never_ready(self, config, kube: kubetest.client.TestClient) -> None:
        # new_dep = kube.load_deployment(abspath("../manifests/fiber-http-opsani-dev.yaml")) Why doesn't this work???? Had to use apply_manifests instead
        config.timeout = "3s"
        connector = KubernetesConnector(config=config)

        adjustment = Adjustment(
            component_name="fiber-http/fiber-http",
            setting_name="mem",
            value="128Mi",
        )
        # NOTE: This can generate a 409 Conflict failure under CI
        with pytest.raises(AdjustmentRejectedError):
            for _ in range(3):
                try:
                    await connector.adjust([adjustment])

                except kubernetes_asyncio.client.exceptions.ApiException as e:
                    if e.status == 409 and e.reason == 'Conflict':
                        pass
                    else:
                        raise e

@pytest.mark.integration
@pytest.mark.clusterrolebinding('cluster-admin')
@pytest.mark.usefixtures("kubernetes_asyncio_config")
class TestKubernetesResourceRequirementsIntegration:
    @pytest.fixture(autouse=True)
    async def _wait_for_manifests(self, kube, config):
        kube.wait_for_registered()
        config.timeout = "5m"

    @pytest.fixture
    def namespace(self, kube: kubetest.client.TestClient) -> str:
        return kube.namespace

    @pytest.mark.applymanifests("../manifests/resource_requirements",
                                files=["fiber-http_no_resource_limits.yaml"])
    async def test_get_resource_requirements_no_limits(self, kube, tuning_config: KubernetesConfiguration) -> None:
        servo.logging.set_level("DEBUG")

        deployment = await Deployment.read('fiber-http', tuning_config.namespace)
        await deployment.wait_until_ready()

        pods = await deployment.get_pods()
        assert len(pods) == 1, "expected a fiber-http pod"
        pod = pods[0]
        container = pod.get_container('fiber-http')
        assert container.get_resource_requirements('cpu') == {
            servo.connectors.kubernetes.ResourceRequirement.request: '125m',
            servo.connectors.kubernetes.ResourceRequirement.limit: None
        }

    @pytest.mark.applymanifests("../manifests/resource_requirements",
                                files=["fiber-http_no_resource_limits.yaml"])
    async def test_set_resource_requirements_no_limits(self, kube, tuning_config: KubernetesConfiguration) -> None:
        servo.logging.set_level("DEBUG")

        deployment = await Deployment.read('fiber-http', tuning_config.namespace)
        await deployment.wait_until_ready()

        pods = await deployment.get_pods()
        assert len(pods) == 1, "expected a fiber-http pod"
        pod = pods[0]
        container = pod.get_container('fiber-http')
        assert container.get_resource_requirements('cpu') == {
            servo.connectors.kubernetes.ResourceRequirement.request: '125m',
            servo.connectors.kubernetes.ResourceRequirement.limit: None
        }

        # Set request and limit
        container.set_resource_requirements('cpu', {
            servo.connectors.kubernetes.ResourceRequirement.request: '125m',
            servo.connectors.kubernetes.ResourceRequirement.limit: '250m'
        })
        container.get_resource_requirements('cpu') == {
            servo.connectors.kubernetes.ResourceRequirement.request: '125m',
            servo.connectors.kubernetes.ResourceRequirement.limit: '250m'
        }

        # Set limit, leaving request alone
        container.set_resource_requirements('cpu', {
            servo.connectors.kubernetes.ResourceRequirement.limit: '750m'
        })
        assert container.get_resource_requirements('cpu') == {
            servo.connectors.kubernetes.ResourceRequirement.request: '125m',
            servo.connectors.kubernetes.ResourceRequirement.limit: '750m'
        }

        # Set request, clearing limit
        container.set_resource_requirements('cpu', {
            servo.connectors.kubernetes.ResourceRequirement.request: '250m',
            servo.connectors.kubernetes.ResourceRequirement.limit: None
        })
        assert container.get_resource_requirements('cpu') == {
            servo.connectors.kubernetes.ResourceRequirement.request: '250m',
            servo.connectors.kubernetes.ResourceRequirement.limit: None
        }

        # Clear request and limit
        container.set_resource_requirements('cpu', {
            servo.connectors.kubernetes.ResourceRequirement.request: None,
            servo.connectors.kubernetes.ResourceRequirement.limit: None
        })
        assert container.get_resource_requirements('cpu') == {
            servo.connectors.kubernetes.ResourceRequirement.request: None,
            servo.connectors.kubernetes.ResourceRequirement.limit: None
        }

    @pytest.mark.applymanifests("../manifests/resource_requirements",
                                files=["fiber-http_no_resource_limits.yaml"])
    async def test_initialize_tuning_pod_set_defaults_for_no_limits(self, kube, tuning_config: KubernetesConfiguration) -> None:
        servo.logging.set_level("DEBUG")

        # Setup the config to set a default limit
        container_config = tuning_config.deployments[0].containers[0]
        container_config.cpu.limit = '1000m'
        container_config.memory.limit = '1GiB'

        # NOTE: Create the optimizations class to bring up the canary
        await servo.connectors.kubernetes.KubernetesOptimizations.create(tuning_config)

        # Read the Tuning Pod and check resources
        pod = await Pod.read('fiber-http-tuning', tuning_config.namespace)
        container = pod.get_container('fiber-http')
        cpu_requirements = container.get_resource_requirements('cpu')
        memory_requirements = container.get_resource_requirements('memory')

        assert cpu_requirements[servo.connectors.kubernetes.ResourceRequirement.limit] == '1'
        assert memory_requirements[servo.connectors.kubernetes.ResourceRequirement.limit] == '1073741824'

    @pytest.mark.applymanifests("../manifests/resource_requirements",
                                files=["fiber-http_no_cpu_limit.yaml"])
    async def test_no_cpu_limit(self, kube, tuning_config: KubernetesConfiguration) -> None:
        servo.logging.set_level("DEBUG")

        # Setup the config to set a default limit
        tuning_config.deployments[0].containers[0].cpu.limit = '1000m'
        tuning_config.deployments[0].containers[0].cpu.set = ['request']

        connector = KubernetesConnector(config=tuning_config)
        adjustment = Adjustment(
            component_name="fiber-http/fiber-http-tuning",
            setting_name="cpu",
            value=".250",
        )

        description = await connector.adjust([adjustment])
        assert description is not None
        setting = description.get_setting('fiber-http/fiber-http-tuning.cpu')
        assert setting
        assert setting.value == 250

        # Read the Tuning Pod and check resources
        pod = await Pod.read('fiber-http-tuning', tuning_config.namespace)
        container = pod.get_container('fiber-http')

        # CPU picks up the 1000m default and then gets adjust to 250m
        assert container.get_resource_requirements('cpu') == {
            servo.connectors.kubernetes.ResourceRequirement.request: '250m',
            servo.connectors.kubernetes.ResourceRequirement.limit: '1'
        }

        # Memory is untouched from the mainfest
        assert container.get_resource_requirements('memory') == {
            servo.connectors.kubernetes.ResourceRequirement.request: '128Mi',
            servo.connectors.kubernetes.ResourceRequirement.limit: '128Mi'
        }

    @pytest.mark.applymanifests("../manifests/resource_requirements",
                                files=["fiber-http_no_resource_limits.yaml"])
    async def test_reading_values_from_optimization_class_no_limits(self, kube, tuning_config: KubernetesConfiguration) -> None:
        servo.logging.set_level("DEBUG")

        # NOTE: Create the optimizations class to bring up the canary
        kubernetes_optimizations = await servo.connectors.kubernetes.KubernetesOptimizations.create(tuning_config)
        canary_optimization = kubernetes_optimizations.optimizations[0]

        # Validate Tuning
        assert canary_optimization.tuning_cpu, "Expected Tuning CPU"
        assert canary_optimization.tuning_cpu.value == 125
        assert canary_optimization.tuning_cpu.request == 125
        assert canary_optimization.tuning_cpu.limit is None
        assert canary_optimization.tuning_cpu.pinned is False

        assert canary_optimization.tuning_memory, "Expected Tuning Memory"
        assert canary_optimization.tuning_memory.value == 134217728
        assert canary_optimization.tuning_memory.value.human_readable() == '128.0Mi'
        assert canary_optimization.tuning_memory.request == 134217728
        assert canary_optimization.tuning_memory.limit is None
        assert canary_optimization.tuning_memory.pinned is False

        assert canary_optimization.tuning_replicas.value == 1
        assert canary_optimization.tuning_replicas.pinned is True

        # Validate Main
        assert canary_optimization.main_cpu, "Expected Main CPU"
        assert canary_optimization.main_cpu.value == 125
        assert canary_optimization.main_cpu.request == 125
        assert canary_optimization.main_cpu.limit is None
        assert canary_optimization.main_cpu.pinned is True

        assert canary_optimization.main_memory, "Expected Main Memory"
        assert canary_optimization.main_memory.value == 134217728
        assert canary_optimization.main_memory.value.human_readable() == '128.0Mi'
        assert canary_optimization.main_memory.request == 134217728
        assert canary_optimization.main_memory.limit is None
        assert canary_optimization.main_memory.pinned is True

        assert canary_optimization.main_replicas.value == 1
        assert canary_optimization.main_replicas.pinned is True

    @pytest.mark.applymanifests("../manifests/resource_requirements",
                                files=["fiber-http_bursty_memory.yaml"])
    async def test_reading_values_from_optimization_class_bursty_memory(self, kube, tuning_config: KubernetesConfiguration) -> None:
        servo.logging.set_level("DEBUG")

        # Setup the config to read limits instead of requests
        container_config = tuning_config.deployments[0].containers[0]
        container_config.cpu.get = ['limit']
        container_config.memory.get = ['limit']
        container_config.memory.max = '3.0GiB'  # Raise max so we validate

        # NOTE: Create the optimizations class to bring up the canary
        kubernetes_optimizations = await servo.connectors.kubernetes.KubernetesOptimizations.create(tuning_config)
        canary_optimization = kubernetes_optimizations.optimizations[0]

        # Validate Tuning
        assert canary_optimization.tuning_cpu, "Expected Tuning CPU"
        assert canary_optimization.tuning_cpu.value == 250
        assert canary_optimization.tuning_cpu.request == 125
        assert canary_optimization.tuning_cpu.limit == 250
        assert canary_optimization.tuning_cpu.pinned is False

        assert canary_optimization.tuning_memory, "Expected Tuning Memory"
        assert canary_optimization.tuning_memory.value == 2147483648
        assert canary_optimization.tuning_memory.value.human_readable() == '2.0Gi'
        assert canary_optimization.tuning_memory.request == 134217728
        assert canary_optimization.tuning_memory.limit == 2147483648
        assert canary_optimization.tuning_memory.pinned is False

        assert canary_optimization.tuning_replicas.value == 1
        assert canary_optimization.tuning_replicas.pinned is True

        # Validate Main
        assert canary_optimization.main_cpu, "Expected Main CPU"
        assert canary_optimization.main_cpu.value == 250
        assert canary_optimization.main_cpu.request == 125
        assert canary_optimization.main_cpu.limit == 250
        assert canary_optimization.main_cpu.pinned is True

        assert canary_optimization.main_memory, "Expected Main Memory"
        assert canary_optimization.main_memory.value == 2147483648
        assert canary_optimization.main_memory.value.human_readable() == '2.0Gi'
        assert canary_optimization.main_memory.request == 134217728
        assert canary_optimization.main_memory.limit == 2147483648
        assert canary_optimization.main_memory.pinned is True

        assert canary_optimization.main_replicas.value == 2
        assert canary_optimization.main_replicas.pinned is True

    @pytest.mark.applymanifests("../manifests/resource_requirements",
                                files=["fiber-http_bursty_memory.yaml"])
    async def test_preflight_cycle(self, kube, tuning_config: KubernetesConfiguration) -> None:
        servo.logging.set_level("DEBUG")

        # Setup the config to set a default limit
        tuning_config.deployments[0].containers[0].cpu.get = ['limit']
        tuning_config.deployments[0].containers[0].memory.max = '2.0GiB'
        tuning_config.deployments[0].containers[0].memory.get = ['limit']

        connector = KubernetesConnector(config=tuning_config)

        # Describe to get our baseline
        baseline_description = await connector.describe()
        baseline_main_cpu_setting = baseline_description.get_setting('fiber-http/fiber-http.cpu')
        assert baseline_main_cpu_setting
        assert baseline_main_cpu_setting.value == 250

        baseline_main_memory_setting = baseline_description.get_setting('fiber-http/fiber-http.mem')
        assert baseline_main_memory_setting
        assert baseline_main_memory_setting.value.human_readable() == '2.0Gi'

        ## Tuning settings
        baseline_tuning_cpu_setting = baseline_description.get_setting('fiber-http/fiber-http-tuning.cpu')
        assert baseline_tuning_cpu_setting
        assert baseline_tuning_cpu_setting.value == 250

        baseline_tuning_memory_setting = baseline_description.get_setting('fiber-http/fiber-http-tuning.mem')
        assert baseline_tuning_memory_setting
        assert baseline_tuning_memory_setting.value.human_readable() == '2.0Gi'

        ##
        # Adjust CPU and Memory
        cpu_adjustment = Adjustment(
            component_name="fiber-http/fiber-http-tuning",
            setting_name="cpu",
            value=".500",
        )
        memory_adjustment = Adjustment(
            component_name="fiber-http/fiber-http-tuning",
            setting_name="memory",
            value="1.0",
        )

        adjusted_description = await connector.adjust([cpu_adjustment, memory_adjustment])
        assert adjusted_description is not None

        ## Main settings
        adjusted_main_cpu_setting = adjusted_description.get_setting('fiber-http/fiber-http.cpu')
        assert adjusted_main_cpu_setting
        assert adjusted_main_cpu_setting.value == 250

        adjusted_main_mem_setting = adjusted_description.get_setting('fiber-http/fiber-http.mem')
        assert adjusted_main_mem_setting
        assert adjusted_main_mem_setting.value.human_readable() == "2.0Gi"

        ## Tuning settings
        adjusted_tuning_cpu_setting = adjusted_description.get_setting('fiber-http/fiber-http-tuning.cpu')
        assert adjusted_tuning_cpu_setting
        assert adjusted_tuning_cpu_setting.value == 500

        adjusted_tuning_mem_setting = adjusted_description.get_setting('fiber-http/fiber-http-tuning.mem')
        assert adjusted_tuning_mem_setting
        assert adjusted_tuning_mem_setting.value.human_readable() == "1.0Gi"

        ## Run another describe
        adjusted_description = await connector.describe()
        assert adjusted_description is not None

        ## Main settings
        adjusted_main_cpu_setting = adjusted_description.get_setting('fiber-http/fiber-http.cpu')
        assert adjusted_main_cpu_setting
        assert adjusted_main_cpu_setting.value == 250

        adjusted_main_mem_setting = adjusted_description.get_setting('fiber-http/fiber-http.mem')
        assert adjusted_main_mem_setting
        assert adjusted_main_mem_setting.value.human_readable() == "2.0Gi"

        ## Tuning settings
        adjusted_tuning_cpu_setting = adjusted_description.get_setting('fiber-http/fiber-http-tuning.cpu')
        assert adjusted_tuning_cpu_setting
        assert adjusted_tuning_cpu_setting.value == 500

        adjusted_tuning_mem_setting = adjusted_description.get_setting('fiber-http/fiber-http-tuning.mem')
        assert adjusted_tuning_mem_setting
        assert adjusted_tuning_mem_setting.value.human_readable() == "1.0Gi"

        ## Read the Main Pod and check resources
        main_deployment = await Deployment.read('fiber-http', tuning_config.namespace)
        main_pods = await main_deployment.get_pods()
        main_pod_container = main_pods[0].get_container('fiber-http')

        ## CPU is set to 500m on both requirements
        assert main_pod_container.get_resource_requirements('cpu') == {
            servo.connectors.kubernetes.ResourceRequirement.request: '125m',
            servo.connectors.kubernetes.ResourceRequirement.limit: '250m'
        }

        ## Read the Tuning Pod and check resources
        tuning_pod = await Pod.read('fiber-http-tuning', tuning_config.namespace)
        tuning_pod_container = tuning_pod.get_container('fiber-http')

        ## CPU is set to 500m on both requirements
        assert tuning_pod_container.get_resource_requirements('cpu') == {
            servo.connectors.kubernetes.ResourceRequirement.request: '500m',
            servo.connectors.kubernetes.ResourceRequirement.limit: '500m'
        }

        ## Memory is set to 1Gi on both requirements
        assert tuning_pod_container.get_resource_requirements('memory') == {
            servo.connectors.kubernetes.ResourceRequirement.request: '1Gi',
            servo.connectors.kubernetes.ResourceRequirement.limit: '1Gi'
        }

        ##
        # Adjust back to baseline

        cpu_adjustment = Adjustment(
            component_name="fiber-http/fiber-http-tuning",
            setting_name="cpu",
            value=".250",
        )
        memory_adjustment = Adjustment(
            component_name="fiber-http/fiber-http-tuning",
            setting_name="memory",
            value="2.0",
        )

        adjusted_description = await connector.adjust([cpu_adjustment, memory_adjustment])
        assert adjusted_description is not None

        adjusted_cpu_setting = adjusted_description.get_setting('fiber-http/fiber-http-tuning.cpu')
        assert adjusted_cpu_setting
        assert adjusted_cpu_setting.value == 250

        adjusted_mem_setting = adjusted_description.get_setting('fiber-http/fiber-http-tuning.mem')
        assert adjusted_mem_setting
        assert adjusted_mem_setting.value.human_readable() == '2.0Gi'

        ## Run another describe
        adjusted_description = await connector.describe()
        assert adjusted_description is not None

        adjusted_cpu_setting = adjusted_description.get_setting('fiber-http/fiber-http-tuning.cpu')
        assert adjusted_cpu_setting
        assert adjusted_cpu_setting.value == 250

        adjusted_mem_setting = adjusted_description.get_setting('fiber-http/fiber-http-tuning.mem')
        assert adjusted_mem_setting
        assert adjusted_mem_setting.value.human_readable() == '2.0Gi'<|MERGE_RESOLUTION|>--- conflicted
+++ resolved
@@ -1183,16 +1183,6 @@
     async def test_checks(self, config: KubernetesConfiguration):
         await KubernetesChecks.run(config)
 
-<<<<<<< HEAD
-    async def test_node_check_fails(self, config: KubernetesConfiguration, mocker):
-        mocker.patch("servo.connectors.kubernetes.NODE_MIN_CPU", 100000)
-        results = await KubernetesChecks.run(config, matching=CheckFilter(id="check_node_performance"))
-        node_check_result = next(iter(filter(lambda r: r.id == "check_node_performance", results)))
-
-        assert node_check_result
-        assert not node_check_result.success
-        assert "nodes found with sub-optimal allocation" in node_check_result.message
-=======
     # Deployment readiness check was returning false positives, guard against regression
     async def test_check_deployment_readiness_failure(self, config: KubernetesConfiguration, kube: kubetest.client.TestClient):
         deployments = kube.get_deployments()
@@ -1215,8 +1205,15 @@
 
         result = await KubernetesChecks(config).run_one(id="check_deployments_are_ready_item_0")
         assert result.success == False and result.message == "caught exception (RuntimeError): Deployment \"fiber-http\" is not ready"
->>>>>>> 31ce61aa
-
+
+    async def test_node_check_fails(self, config: KubernetesConfiguration, mocker):
+        mocker.patch("servo.connectors.kubernetes.NODE_MIN_CPU", 100000)
+        results = await KubernetesChecks.run(config, matching=CheckFilter(id="check_node_performance"))
+        node_check_result = next(iter(filter(lambda r: r.id == "check_node_performance", results)))
+
+        assert node_check_result
+        assert not node_check_result.success
+        assert "nodes found with sub-optimal allocation" in node_check_result.message
 
 ##
 # Rejection Tests using modified deployment
