--- conflicted
+++ resolved
@@ -1067,13 +1067,8 @@
         namespace,
         kube
     ) -> None:
-<<<<<<< HEAD
-        tuning_config.timeout = "5s"
+        tuning_config.timeout = "10s"
         tuning_config.deployments[0].on_failure = FailureMode.destroy
-=======
-        tuning_config.timeout = "10s"
-        tuning_config.on_failure = FailureMode.destroy
->>>>>>> 6f825a7f
         tuning_config.deployments[0].containers[0].memory = Memory(min="128MiB", max="128GiB", step="32MiB")
         connector = KubernetesConnector(config=tuning_config)
 
