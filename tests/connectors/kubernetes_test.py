from __future__ import annotations

from typing import Type

import kubetest.client
import kubernetes.client.models
import pydantic
import pytest
import re
from kubernetes_asyncio import client
from pydantic import BaseModel
from pydantic.error_wrappers import ValidationError

from servo.connectors.kubernetes import (
    CPU,
    CanaryOptimization,
    CanaryOptimizationStrategyConfiguration,
    Container,
    ContainerConfiguration,
    ContainerTagName,
    DefaultOptimizationStrategyConfiguration,
    Deployment,
    DeploymentConfiguration,
    DNSLabelName,
    DNSSubdomainName,
    FailureMode,
    KubernetesChecks,
    KubernetesConfiguration,
    KubernetesConnector,
    Memory,
    Millicore,
    OptimizationStrategy,
    Pod,
    ResourceRequirement,
)
from servo.errors import AdjustmentRejectedError
from servo.types import Adjustment
from tests.helpers import *


class TestDNSSubdomainName:
    @pytest.fixture
    def model(self) -> Type[BaseModel]:
        class Model(BaseModel):
            name: DNSSubdomainName

        return Model

    def test_cannot_be_blank(self, model) -> None:
        valid_name = "ab"
        invalid_name = ""

        assert model(name=valid_name)
        with pytest.raises(ValidationError) as e:
            model(name=invalid_name)
        assert e
        assert {
            "loc": ("name",),
            "msg": "ensure this value has at least 1 characters",
            "type": "value_error.any_str.min_length",
            "ctx": {
                "limit_value": 1,
            },
        } in e.value.errors()

    def test_handles_uppercase_chars(self, model) -> None:
        valid_name = "ABCD"
        assert model(name=valid_name)

    def test_cannot_be_longer_than_253_chars(self, model) -> None:
        valid_name = "a" * 253
        invalid_name = valid_name + "b"

        assert model(name=valid_name)
        with pytest.raises(ValidationError) as e:
            model(name=invalid_name)
        assert e
        assert {
            "loc": ("name",),
            "msg": "ensure this value has at most 253 characters",
            "type": "value_error.any_str.max_length",
            "ctx": {
                "limit_value": 253,
            },
        } in e.value.errors()

    def test_can_only_contain_alphanumerics_hyphens_and_dots(self, model) -> None:
        valid_name = "abcd1234.-sss"
        invalid_name = "abcd1234.-sss_$%!"

        assert model(name=valid_name)
        with pytest.raises(ValidationError) as e:
            model(name=invalid_name)
        assert e
        assert {
            "loc": ("name",),
            "msg": f'string does not match regex "{DNSSubdomainName.regex.pattern}"',
            "type": "value_error.str.regex",
            "ctx": {
                "pattern": DNSSubdomainName.regex.pattern,
            },
        } in e.value.errors()

    def test_must_start_with_alphanumeric_character(self, model) -> None:
        valid_name = "abcd"
        invalid_name = "-abcd"

        assert model(name=valid_name)
        with pytest.raises(ValidationError) as e:
            model(name=invalid_name)
        assert e
        assert {
            "loc": ("name",),
            "msg": f'string does not match regex "{DNSSubdomainName.regex.pattern}"',
            "type": "value_error.str.regex",
            "ctx": {
                "pattern": DNSSubdomainName.regex.pattern,
            },
        } in e.value.errors()

    def test_must_end_with_alphanumeric_character(self, model) -> None:
        valid_name = "abcd"
        invalid_name = "abcd-"

        assert model(name=valid_name)
        with pytest.raises(ValidationError) as e:
            model(name=invalid_name)
        assert e
        assert {
            "loc": ("name",),
            "msg": f'string does not match regex "{DNSSubdomainName.regex.pattern}"',
            "type": "value_error.str.regex",
            "ctx": {
                "pattern": DNSSubdomainName.regex.pattern,
            },
        } in e.value.errors()


class TestDNSLabelName:
    @pytest.fixture
    def model(self) -> Type[BaseModel]:
        class Model(BaseModel):
            name: DNSLabelName

        return Model

    def test_cannot_be_blank(self, model) -> None:
        valid_name = "ab"
        invalid_name = ""

        assert model(name=valid_name)
        with pytest.raises(ValidationError) as e:
            model(name=invalid_name)
        assert e
        assert {
            "loc": ("name",),
            "msg": "ensure this value has at least 1 characters",
            "type": "value_error.any_str.min_length",
            "ctx": {
                "limit_value": 1,
            },
        } in e.value.errors()

    def test_handles_uppercase_chars(self, model) -> None:
        valid_name = "ABCD"
        assert model(name=valid_name)

    def test_cannot_be_longer_than_63_chars(self, model) -> None:
        valid_name = "a" * 63
        invalid_name = valid_name + "b"

        assert model(name=valid_name)
        with pytest.raises(ValidationError) as e:
            model(name=invalid_name)
        assert e
        assert {
            "loc": ("name",),
            "msg": "ensure this value has at most 63 characters",
            "type": "value_error.any_str.max_length",
            "ctx": {
                "limit_value": 63,
            },
        } in e.value.errors()

    def test_can_only_contain_alphanumerics_and_hyphens(self, model) -> None:
        valid_name = "abcd1234-sss"
        invalid_name = "abcd1234.-sss_$%!"

        assert model(name=valid_name)
        with pytest.raises(ValidationError) as e:
            model(name=invalid_name)
        assert e
        assert {
            "loc": ("name",),
            "msg": f'string does not match regex "{DNSLabelName.regex.pattern}"',
            "type": "value_error.str.regex",
            "ctx": {
                "pattern": DNSLabelName.regex.pattern,
            },
        } in e.value.errors()

    def test_must_start_with_alphanumeric_character(self, model) -> None:
        valid_name = "abcd"
        invalid_name = "-abcd"

        assert model(name=valid_name)
        with pytest.raises(ValidationError) as e:
            model(name=invalid_name)
        assert e
        assert {
            "loc": ("name",),
            "msg": f'string does not match regex "{DNSLabelName.regex.pattern}"',
            "type": "value_error.str.regex",
            "ctx": {
                "pattern": DNSLabelName.regex.pattern,
            },
        } in e.value.errors()

    def test_must_end_with_alphanumeric_character(self, model) -> None:
        valid_name = "abcd"
        invalid_name = "abcd-"

        assert model(name=valid_name)
        with pytest.raises(ValidationError) as e:
            model(name=invalid_name)
        assert e
        assert {
            "loc": ("name",),
            "msg": f'string does not match regex "{DNSLabelName.regex.pattern}"',
            "type": "value_error.str.regex",
            "ctx": {
                "pattern": DNSLabelName.regex.pattern,
            },
        } in e.value.errors()


class TestContainerTagName:
    @pytest.fixture
    def model(self) -> Type[BaseModel]:
        class Model(BaseModel):
            name: ContainerTagName

        return Model

    def test_cant_be_more_than_128_characters(self, model) -> None:
        valid_name = "a" * 128
        invalid_name = valid_name + "b"

        assert model(name=valid_name)
        with pytest.raises(ValidationError) as e:
            model(name=invalid_name)
        assert e
        assert {
            "loc": ("name",),
            "msg": "ensure this value has at most 128 characters",
            "type": "value_error.any_str.max_length",
            "ctx": {
                "limit_value": 128,
            },
        } in e.value.errors()

    @pytest.mark.parametrize(
        "tag_name,valid",
        [
            ("image/tag:v1.0.0", True),
            ("123.123.123.123:123/image/tag:v1.0.0", True),
            ("your-domain.com/image/tag", True),
            ("your-domain.com/image/tag:v1.1.1-patch1", True),
            ("image/tag", True),
            ("image", True),
            ("image:v1.1.1-patch", True),
            (
                "ubuntu@sha256:45b23dee08af5e43a7fea6c4cf9c25ccf269ee113168c19722f87876677c5cb2",
                True,
            ),
            ("-", False),
            (".", False),
        ],
    )
    def test_tags(self, model, tag_name, valid) -> None:
        if valid:
            assert model(name=tag_name)
        else:
            with pytest.raises(ValidationError) as e:
                model(name=tag_name)
            assert e
            assert {
                "loc": ("name",),
                "msg": f'string does not match regex "{ContainerTagName.regex.pattern}"',
                "type": "value_error.str.regex",
                "ctx": {
                    "pattern": ContainerTagName.regex.pattern,
                },
            } in e.value.errors()


class TestEnvironmentConfiguration:
    pass


class TestCommandConfiguration:
    pass


class TestKubernetesConfiguration:
    @pytest.fixture
    def funkytown(self, config: KubernetesConfiguration) -> KubernetesConfiguration:
        return config.copy(update={"namespace": "funkytown"})

    def test_cascading_defaults(self, config: KubernetesConfiguration) -> None:
        # Verify that by default we get a null namespace
        assert DeploymentConfiguration.__fields__["namespace"].default is None
        assert (
            DeploymentConfiguration(
                name="testing", containers=[], replicas=servo.Replicas(min=0, max=1)
            ).namespace
            is None
        )

        # Verify that we inherit when nested
        assert config.namespace == "default"
        assert config.deployments[0].namespace == "default"

    def test_explicit_cascade(self, config: KubernetesConfiguration) -> None:
        model = config.copy(update={"namespace": "funkytown"})
        assert model.namespace == "funkytown"
        assert model.deployments[0].namespace == "default"

        model.cascade_common_settings(overwrite=True)
        assert model.namespace == "funkytown"
        assert model.deployments[0].namespace == "funkytown"

    def test_respects_explicit_override(self, config: KubernetesConfiguration) -> None:
        # set the property explictly to value equal to default, then trigger
        model = config.copy(update={"namespace": "funkytown"})
        model.deployments[0].namespace = "default"
        assert model.namespace == "funkytown"
        assert model.deployments[0].namespace == "default"

        model.cascade_common_settings()
        assert model.namespace == "funkytown"
        assert model.deployments[0].namespace == "default"

    @pytest.mark.parametrize(
        "yaml_path, expected_value",
        [
            # CPU in millicores
            ("deployments[0].containers[0].cpu.min", "250m"),
            ("deployments[0].containers[0].cpu.max", "4"),
            ("deployments[0].containers[0].cpu.step", "125m"),
            # Memory
            ("deployments[0].containers[0].memory.min", "256.0MiB"),
            ("deployments[0].containers[0].memory.max", "4.0GiB"),
            ("deployments[0].containers[0].memory.step", "128.0MiB"),
        ],
    )
    def test_generate_emits_human_readable_values(
        self, yaml_path, expected_value
    ) -> None:
        # import yamlpath
        config = KubernetesConfiguration.generate()

        # assert yaml_key_path(config.yaml(), key_path) == expected_value

        from yamlpath import Processor, YAMLPath
        from yamlpath.func import get_yaml_editor

        # Process command-line arguments and initialize the output writer
        # args = processcli()
        # log = ConsolePrinter(args)
        # Prep the YAML parser and round-trip editor (tweak to your needs)
        yaml = get_yaml_editor()

        # At this point, you'd load or parse your YAML file, stream, or string.  When
        # loading from file, I typically follow this pattern:
        # yaml_data = get_yaml_data(yaml, logger, config.yaml())
        yaml_data = yaml.load(config.yaml())
        assert yaml_data

        processor = Processor(logger, yaml_data)
        path = YAMLPath(yaml_path)
        matches = list(processor.get_nodes(path))
        assert len(matches) == 1, "expected only a single matching node"
        assert matches[0].node == expected_value


class TestKubernetesConnector:
    pass


class TestContainerConfiguration:
    pass


class TestDeploymentConfiguration:
    def test_inheritance_of_default_namespace(self) -> None:
        ...

    def test_strategy_enum(self) -> None:
        config = DeploymentConfiguration(
            name="testing",
            containers=[],
            replicas=servo.Replicas(min=1, max=4),
            strategy=OptimizationStrategy.default,
        )
        assert config.yaml(exclude_unset=True) == (
            "name: testing\n"
            "containers: []\n"
            "strategy: default\n"
            "replicas:\n"
            "  min: 1\n"
            "  max: 4\n"
        )

    def test_strategy_object_default(self) -> None:
        config = DeploymentConfiguration(
            name="testing",
            containers=[],
            replicas=servo.Replicas(min=1, max=4),
            strategy=DefaultOptimizationStrategyConfiguration(
                type=OptimizationStrategy.default
            ),
        )
        assert config.yaml(exclude_unset=True) == (
            "name: testing\n"
            "containers: []\n"
            "strategy:\n"
            "  type: default\n"
            "replicas:\n"
            "  min: 1\n"
            "  max: 4\n"
        )

    def test_strategy_object_canary(self) -> None:
        config = DeploymentConfiguration(
            name="testing",
            containers=[],
            replicas=servo.Replicas(min=1, max=4),
            strategy=CanaryOptimizationStrategyConfiguration(
                type=OptimizationStrategy.canary, alias="tuning"
            ),
        )
        assert config.yaml(exclude_unset=True) == (
            "name: testing\n"
            "containers: []\n"
            "strategy:\n"
            "  type: canary\n"
            "  alias: tuning\n"
            "replicas:\n"
            "  min: 1\n"
            "  max: 4\n"
        )

    def test_strategy_object_default_parsing(self) -> None:
        config_yaml = (
            "containers: []\n"
            "name: testing\n"
            "replicas:\n"
            "  max: 4\n"
            "  min: 1\n"
            "strategy:\n"
            "  type: default\n"
        )
        config_dict = yaml.load(config_yaml, Loader=yaml.FullLoader)
        config = DeploymentConfiguration.parse_obj(config_dict)
        assert isinstance(config.strategy, DefaultOptimizationStrategyConfiguration)
        assert config.strategy.type == OptimizationStrategy.default

    def test_strategy_object_tuning_parsing(self) -> None:
        config_yaml = (
            "containers: []\n"
            "name: testing\n"
            "replicas:\n"
            "  max: 4\n"
            "  min: 1\n"
            "strategy:\n"
            "  type: canary\n"
        )
        config_dict = yaml.load(config_yaml, Loader=yaml.FullLoader)
        config = DeploymentConfiguration.parse_obj(config_dict)
        assert isinstance(config.strategy, CanaryOptimizationStrategyConfiguration)
        assert config.strategy.type == OptimizationStrategy.canary
        assert config.strategy.alias is None

    def test_strategy_object_tuning_parsing_with_alias(self) -> None:
        config_yaml = (
            "containers: []\n"
            "name: testing\n"
            "replicas:\n"
            "  max: 4\n"
            "  min: 1\n"
            "strategy:\n"
            "  alias: tuning\n"
            "  type: canary\n"
        )
        config_dict = yaml.load(config_yaml, Loader=yaml.FullLoader)
        config = DeploymentConfiguration.parse_obj(config_dict)
        assert isinstance(config.strategy, CanaryOptimizationStrategyConfiguration)
        assert config.strategy.type == OptimizationStrategy.canary
        assert config.strategy.alias == "tuning"


class TestCanaryOptimization:
    @pytest.mark.xfail
    def test_to_components_default_name(self, config) -> None:
        config.deployments[0].strategy = OptimizationStrategy.canary
        optimization = CanaryOptimization.construct(
            name="fiber-http-deployment/opsani/fiber-http:latest-canary",
            target_deployment_config=config.deployments[0],
            target_container_config=config.deployments[0].containers[0],
        )
        assert (
            optimization.target_name == "fiber-http-deployment/opsani/fiber-http:latest"
        )
        assert (
            optimization.tuning_name
            == "fiber-http-deployment/opsani/fiber-http:latest-canary"
        )

    @pytest.mark.xfail
    def test_to_components_respects_aliases(self, config) -> None:
        config.deployments[0].strategy = CanaryOptimizationStrategyConfiguration(
            type=OptimizationStrategy.canary, alias="tuning"
        )
        config.deployments[0].containers[0].alias = "main"
        optimization = CanaryOptimization.construct(
            name="fiber-http-deployment/opsani/fiber-http:latest-canary",
            target_deployment_config=config.deployments[0],
            target_container_config=config.deployments[0].containers[0],
        )
        assert optimization.target_name == "main"
        assert optimization.tuning_name == "tuning"


def test_compare_strategy() -> None:
    config = CanaryOptimizationStrategyConfiguration(
        type=OptimizationStrategy.canary, alias="tuning"
    )
    assert config == OptimizationStrategy.canary


# class TestResourceRequirements:
#     @pytest.mark.parametrize(
#         "requirement, val",
#         [
#             (ResourceRequirements.limit, True),
#             (ResourceRequirements.request, True),
#             (ResourceRequirements.compute, False),
#         ],
#     )
#     def test_flag_introspection(self, requirement, val) -> None:
#         assert requirement.flag is val
#         assert requirement.flags is not val


# class TestContainer:
#     @pytest.fixture
#     def container(self, mocker) -> Container:
#         stub_pod = mocker.stub(name="Pod")
#         return Container(client.V1Container(name="container"), stub_pod)

#     @pytest.mark.parametrize(
#         "name, requirements, kwargs, value",
#         [
#             ("cpu", ..., ..., ("100m", "15000m")),
#             ("cpu", ResourceRequirements.compute, ..., ("100m", "15000m")),
#             ("cpu", ResourceRequirements.request, ..., ("100m",)),
#             ("cpu", ResourceRequirements.limit, dict(first=True), "15000m"),
#             (
#                 "cpu",
#                 ResourceRequirements.compute,
#                 dict(first=True, reverse=True),
#                 "15000m",
#             ),
#             ("memory", ..., ..., ("3G", None)),
#             ("memory", ResourceRequirements.compute, ..., ("3G", None)),
#             ("memory", ResourceRequirements.request, ..., ("3G",)),
#             ("memory", ResourceRequirements.compute, dict(first=True), "3G"),
#             ("memory", ResourceRequirements.request, dict(first=True), "3G"),
#             ("memory", ResourceRequirements.limit, dict(first=True), None),
#             (
#                 "memory",
#                 ResourceRequirements.limit,
#                 dict(first=True, default="1TB"),
#                 "1TB",
#             ),
#             ("invalid", ResourceRequirements.compute, ..., (None, None)),
#             (
#                 "invalid",
#                 ResourceRequirements.compute,
#                 dict(first=True, default="3.125"),
#                 "3.125",
#             ),
#         ],
#     )
#     def test_get_resource_requirements(
#         self, container, name, requirements, kwargs, value
#     ) -> None:
#         resources = client.V1ResourceRequirements()
#         resources.requests = {"cpu": "100m", "memory": "3G"}
#         resources.limits = {"cpu": "15000m"}
#         container.resources = resources

#         # Support testing default arguments
#         if requirements == ...:
#             requirements = container.get_resource_requirements.__defaults__[0]
#         if kwargs == ...:
#             kwargs = container.get_resource_requirements.__kwdefaults__

#         assert (
#             container.get_resource_requirements(name, requirements, **kwargs) == value
#         )

#     @pytest.mark.parametrize(
#         "name, value, requirements, kwargs, resources_dict",
#         [
#             (
#                 "cpu",
#                 ("100m", "250m"),
#                 ...,
#                 ...,
#                 {"limits": {"cpu": "250m"}, "requests": {"cpu": "100m", "memory": "3G"}},
#             ),
#             (
#                 "cpu",
#                 "500m",
#                 ResourceRequirements.limit,
#                 dict(clear_others=True),
#                 {"limits": {"cpu": "500m"}, "requests": {"memory": "3G"}},
#             ),
#         ],
#     )
#     def test_set_resource_requirements(
#         self, container, name, value, requirements, kwargs, resources_dict
#     ) -> None:
#         resources = client.V1ResourceRequirements()
#         resources.requests = {"cpu": "100m", "memory": "3G"}
#         resources.limits = {"cpu": "15000m"}
#         container.resources = resources

#         # Support testing default arguments
#         if requirements == ...:
#             requirements = container.set_resource_requirements.__defaults__[0]
#         if kwargs == ...:
#             kwargs = container.set_resource_requirements.__kwdefaults__

#         container.set_resource_requirements(name, value, requirements, **kwargs)
#         assert container.resources.to_dict() == resources_dict

#     def test_set_resource_requirements_handles_null_requirements_dict(self, container):
        # container.resources = client.V1ResourceRequirements()

        # container.set_resource_requirements("cpu", "1000m")
        # assert container.resources.to_dict() == {
        #     "limits": {"cpu": "1000m"},
        #     "requests": {"cpu": "1000m"},
        # }


class TestReplicas:
    @pytest.fixture
    def replicas(self) -> servo.Replicas:
        return servo.Replicas(min=1, max=4)

    def test_parsing(self, replicas) -> None:
        assert {
            "name": "replicas",
            "type": "range",
            "min": 1,
            "max": 4,
            "step": 1,
            "value": None,
            "pinned": False,
        } == replicas.dict()

    def test_to___opsani_repr__(self, replicas) -> None:
        replicas.value = 3
        assert replicas.__opsani_repr__() == {
            "replicas": {
                "max": 4.0,
                "min": 1.0,
                "step": 1,
                "value": 3.0,
                "type": "range",
                "pinned": False,
            }
        }


class TestCPU:
    @pytest.fixture
    def cpu(self) -> CPU:
        return CPU(min="125m", max="4000m", step="125m")

    def test_parsing(self, cpu) -> None:
        assert {
            "name": "cpu",
            "type": "range",
            "min": 125,
            "max": 4000,
            "step": 125,
            "value": None,
            "pinned": False,
            'request': None,
            'limit': None,
            'get': [
                ResourceRequirement.request,
                ResourceRequirement.limit,
            ],
            'set': [
                ResourceRequirement.request,
                ResourceRequirement.limit,
            ]
        } == cpu.dict()

    def test_to___opsani_repr__(self, cpu) -> None:
        cpu.value = "3"
        assert cpu.__opsani_repr__() == {
            "cpu": {
                "max": 4.0,
                "min": 0.125,
                "step": 0.125,
                "value": 3.0,
                "type": "range",
                "pinned": False,
            }
        }

    def test_resolving_equivalent_units(self) -> None:
        cpu = CPU(min="125m", max=4.0, step=0.125)
        assert cpu.min == 125
        assert cpu.max == 4000
        assert cpu.step == 125

    def test_resources_encode_to_json_human_readable(self, cpu) -> None:
        serialization = json.loads(cpu.json())
        assert serialization["min"] == "125m"
        assert serialization["max"] == "4"
        assert serialization["step"] == "125m"

    def test_min_cannot_be_less_than_step(self) -> None:
        with pytest.raises(ValueError, match=re.escape('min cannot be less than step (125m < 250m)')):
            CPU(min="125m", max=4.0, step=0.250)


class TestMillicore:
    @pytest.mark.parametrize(
        "input, millicores",
        [
            ("100m", 100),
            ("1", 1000),
            (1, 1000),
            ("0.1", 100),
            (0.1, 100),
            (2.0, 2000),
            ("2.0", 2000),
        ],
    )
    def test_parsing(self, input: Union[str, int, float], millicores: int) -> None:
        assert Millicore.parse(input) == millicores

    @pytest.mark.parametrize(
        "input, output",
        [
            ("100m", "100m"),
            ("1", "1"),
            ("1.0", "1"),
            (1, "1"),
            ("0.1", "100m"),
            (0.1, "100m"),
            (2.5, "2500m"),
            ("123m", "123m"),
        ],
    )
    def test_string_serialization(
        self, input: Union[str, int, float], output: str
    ) -> None:
        millicores = Millicore.parse(input)
        assert str(millicores) == output


class TestMemory:
    @pytest.fixture
    def memory(self) -> Memory:
        return Memory(min="0.25 GiB", max="4.0 GiB", step="128 MiB")

    def test_parsing(self, memory) -> None:
        assert {
            'name': 'mem',
            'type': 'range',
            'pinned': False,
            'value': None,
            'min': 268435456,
            'max': 4294967296,
            'step': 134217728,
            'request': None,
            'limit': None,
            'get': [
                ResourceRequirement.request,
                ResourceRequirement.limit,
            ],
            'set': [
                ResourceRequirement.request,
                ResourceRequirement.limit,
            ],
        } == memory.dict()

    def test_to___opsani_repr__(self, memory) -> None:
        memory.value = "3.0 GiB"
        assert memory.__opsani_repr__() == {
            "mem": {
                "max": 4.0,
                "min": 0.25,
                "step": 0.125,
                "value": 3.0,
                "type": "range",
                "pinned": False,
            }
        }

    def test_handling_float_input(self) -> None:
        memory = Memory(min=0.5, max=4.0, step=0.125, value="3.0 GiB")
        assert memory.__opsani_repr__() == {
            "mem": {
                "max": 4.0,
                "min": 0.5,
                "step": 0.125,
                "value": 3.0,
                "type": "range",
                "pinned": False,
            }
        }

    def test_resolving_equivalent_units(self) -> None:
        memory = Memory(min=268435456, max=4.0, step="128 MiB")
        assert memory.min == 268435456
        assert memory.max == 4294967296
        assert memory.step == 134217728

    def test_resources_encode_to_json_human_readable(self, memory) -> None:
        serialization = json.loads(memory.json())
        assert serialization["min"] == "256.0MiB"
        assert serialization["max"] == "4.0GiB"
        assert serialization["step"] == "128.0MiB"

    def test_min_cannot_be_less_than_step(self) -> None:
        with pytest.raises(ValueError, match=re.escape('min cannot be less than step (33554432 < 268435456)')):
            Memory(min="32 MiB", max=4.0, step=268435456)

def test_millicpu():
    class Model(pydantic.BaseModel):
        cpu: Millicore

    assert Model(cpu=0.1).cpu == 100
    assert Model(cpu=0.5).cpu == 500
    assert Model(cpu=1).cpu == 1000
    assert Model(cpu="100m").cpu == 100
    assert str(Model(cpu=1.5).cpu) == "1500m"
    assert float(Model(cpu=1.5).cpu) == 1.5
    assert Model(cpu=0.1).cpu == "100m"
    assert Model(cpu="100m").cpu == 0.1


@pytest.fixture
def tuning_config(config) -> KubernetesConfiguration:
    tuning_config = config.copy()
    for dep in tuning_config.deployments:
        dep.strategy = "canary"
    return tuning_config

@pytest.fixture
def namespace() -> str:
    return "default"

@pytest.fixture
def config(namespace: str) -> KubernetesConfiguration:
    return KubernetesConfiguration(
        namespace=namespace,
        deployments=[
            DeploymentConfiguration(
                name="fiber-http",
                replicas=servo.Replicas(
                    min=1,
                    max=4,
                ),
                containers=[
                    ContainerConfiguration(
                        name="fiber-http",
                        cpu=CPU(min="125m", max="875m", step="125m"),
                        memory=Memory(min="128MiB", max="0.75GiB", step="32MiB"),
                    )
                ],
            )
        ],
    )

@pytest.mark.integration
@pytest.mark.clusterrolebinding('cluster-admin')
@pytest.mark.usefixtures("kubernetes_asyncio_config")
@pytest.mark.applymanifests("../manifests", files=["fiber-http-opsani-dev.yaml"])
class TestKubernetesConnectorIntegration:
    @pytest.fixture(autouse=True)
    async def _wait_for_manifests(self, kube, config):
        kube.wait_for_registered()
        config.timeout = "5m"

    @pytest.fixture
    def namespace(self, kube: kubetest.client.TestClient) -> str:
        return kube.namespace

    async def test_describe(self, config) -> None:
        connector = KubernetesConnector(config=config)
        description = await connector.describe()
        assert description.get_setting("fiber-http/fiber-http.cpu").value == 125
        assert description.get_setting("fiber-http/fiber-http.mem").human_readable_value == "128.0MiB"
        assert description.get_setting("fiber-http/fiber-http.replicas").value == 1

    async def test_adjust_cpu(self, config):
        connector = KubernetesConnector(config=config)
        adjustment = Adjustment(
            component_name="fiber-http/fiber-http",
            setting_name="cpu",
            value=".150",
        )
        description = await connector.adjust([adjustment])
        assert description is not None
        setting = description.get_setting('fiber-http/fiber-http.cpu')
        assert setting
        assert setting.value == 150

        # Describe it again and make sure it matches
        description = await connector.describe()
        assert description.get_setting("fiber-http/fiber-http.cpu").value == 150

    async def test_adjust_cpu_with_settlement(self, config):
        connector = KubernetesConnector(config=config)
        adjustment = Adjustment(
            component_name="fiber-http/fiber-http",
            setting_name="cpu",
            value=".250",
        )
        control = servo.Control(settlement='1s')
        description = await connector.adjust([adjustment], control)
        assert description is not None
        setting = description.get_setting('fiber-http/fiber-http.cpu')
        assert setting
        assert setting.value == 250

    async def test_adjust_cpu_at_non_zero_container_index(self, config):
        connector = KubernetesConnector(config=config)
        adjustment = Adjustment(
            component_name="fiber-http/fiber-http",
            setting_name="cpu",
            value=".250",
        )

        # Inject a sidecar at index zero
        deployment = await servo.connectors.kubernetes.Deployment.read('fiber-http', config.namespace)
        assert deployment, f"failed loading deployment 'fiber-http' in namespace '{config.namespace}'"
        await deployment.inject_sidecar('opsani-envoy', 'opsani/envoy-proxy:latest', port="8090", service_port=8091, index=0)

        control = servo.Control(settlement='1s')
        description = await connector.adjust([adjustment], control)
        assert description is not None
        setting = description.get_setting('fiber-http/fiber-http.cpu')
        assert setting
        assert setting.value == 250

        # Describe it again and make sure it matches
        description = await connector.describe()
        assert description.get_setting("fiber-http/fiber-http.cpu").value == 250

    async def test_adjust_memory(self, config):
        connector = KubernetesConnector(config=config)
        adjustment = Adjustment(
            component_name="fiber-http/fiber-http",
            setting_name="mem",
            value="700Mi",
        )
        description = await connector.adjust([adjustment])
        assert description is not None
        setting = description.get_setting('fiber-http/fiber-http.mem')
        assert setting
        assert setting.value == 734003200

        # Get deployment and check the pods
        # deployment = await Deployment.read("web", "default")
        # debug(deployment)
        # debug(deployment.obj.spec.template.spec.containers)

    async def test_adjust_deployment_insufficient_resources(self, config: KubernetesConfiguration):
        config.timeout = "3s"
        config.deployments[0].containers[0].memory.max = "256Gi"
        connector = KubernetesConnector(config=config)

        adjustment = Adjustment(
            component_name="fiber-http/fiber-http",
            setting_name="mem",
            value="128Gi",
        )
        with pytest.raises(AdjustmentRejectedError, match='Insufficient memory.'):
            await connector.adjust([adjustment])

    async def test_adjust_replicas(self, config):
        connector = KubernetesConnector(config=config)
        adjustment = Adjustment(
            component_name="fiber-http/fiber-http",
            setting_name="replicas",
            value="2",
        )
        description = await connector.adjust([adjustment])
        assert description is not None
        setting = description.get_setting('fiber-http/fiber-http.replicas')
        assert setting
        assert setting.value == 2

    async def test_read_pod(self, config, kube) -> None:
        connector = KubernetesConnector(config=config)
        pods = kube.get_pods()
        pod_name = next(iter(pods.keys()))
        assert pod_name.startswith("fiber-http")
        pod = await Pod.read(pod_name, kube.namespace)
        assert pod

    ##
    # Canary Tests
    # async def test_create_canary(self, tuning_config, namespace: str) -> None:
   #      connector = KubernetesConnector(config=tuning_config)
   #      dep = await Deployment.read("fiber-http", namespace)
   #      debug(dep)
        # description = await connector.startup()
        # debug(description)

    async def test_adjust_tuning_insufficient_resources(
        self,
        tuning_config: KubernetesConfiguration,
        namespace,
        kube
    ) -> None:
<<<<<<< HEAD
        tuning_config.timeout = "5s"
        tuning_config.on_failure = FailureMode.destroy
        tuning_config.deployments[0].containers[0].memory = Memory(min="128MiB", max="128GiB", step="32MiB")
=======
        tuning_config.timeout = "3s"
        tuning_config.deployments[0].containers[0].memory.max = '128Gi'
>>>>>>> 24ef509c
        connector = KubernetesConnector(config=tuning_config)

        adjustment = Adjustment(
            component_name="fiber-http/fiber-http-tuning",
            setting_name="mem",
            value="128Gi", # impossible right?
        )
        with pytest.raises(AdjustmentRejectedError, match="Insufficient memory.") as rejection_info:
            await connector.adjust([adjustment])


    async def test_bad_request_error_handled_gracefully(self, tuning_config: KubernetesConfiguration, mocker) -> None:
        """Verify a failure to create a pod is not poorly handled in the handle_error destroy logic"""

        tuning_config.on_failure = FailureMode.rollback
        mocker.patch("servo.connectors.kubernetes._normalize_adjustment", return_value=("memory","96.0MiBGi"))
        connector = KubernetesConnector(config=tuning_config)
        adjustment = Adjustment(
            component_name="fiber-http/fiber-http-tuning",
            setting_name="mem",
            value="96Mi",
        )

        # Catch info log messages
        messages = []
        connector.logger.add(lambda m: messages.append(m.record['message']), level=20)

        with pytest.raises(kubernetes_asyncio.client.exceptions.ApiException) as error:
            await connector.adjust([adjustment])

        # Check logs
        assert 'Pod "fiber-http-tuning" does not exist. no-op' in messages[-10:]
        # Check error
        assert 'quantities must match the regular expression' in str(error.value)
        assert error.value.status == 400


    async def test_adjust_tuning_cpu_with_settlement(self, tuning_config, namespace, kube):
        connector = KubernetesConnector(config=tuning_config)
        adjustment = Adjustment(
            component_name="fiber-http/fiber-http-tuning",
            setting_name="cpu",
            value=".250",
        )

        control = servo.Control(settlement='50ms')
        description = await connector.adjust([adjustment], control)
        assert description is not None
        setting = description.get_setting('fiber-http/fiber-http-tuning.cpu')
        assert setting
        assert setting.value == 250

    # async def test_apply_no_changes(self):
#         # resource_version stays the same and early exits
#         pass
#
#
#     async def test_apply_metadata_changes(self):
#         # Update labels or something that doesn't matter
#         # Detect by never getting a progressing event
#         pass
#
#
#     async def test_apply_replica_change(self):
#         # bump the count, observed_generation goes up
#         # wait for the counts to settle
#         ...
#
#
#     async def test_apply_memory_change(self):
#         # bump the count, observed_generation goes up
#         # wait for the counts to settle
#         ...
#
#
#     async def test_apply_cpu_change(self):
#         # bump the count, observed_generation goes up
#         # wait for the counts to settle
#         ...
#
#
#     async def test_apply_unschedulable_memory_request(self):
#         # bump the count, observed_generation goes up
#         # wait for the counts to settle
#         ...
#
#
#     async def test_apply_restart_strategy(self):
#         # Make sure we can watch a non-rolling update
#         # .spec.strategy specifies the strategy used to replace old Pods by new ones. .spec.strategy.type can be "Recreate" or "RollingUpdate". "RollingUpdate" is the default value.
#         # Recreate Deployment
#         ...


    # TODO: Put a fiber-http deployment live. Create a config and describe it.
    # TODO: Test talking to multiple namespaces. Test kubeconfig file
    # Test describe an empty config.
    # Version ID checks
    # Timeouts, Encoders, refresh, ready
    # Add watch, test create, read, delete, patch
    # TODO: settlement time, recovery behavior (rollback, delete), "adjust_on"?, restart detection
    # TODO: wait/watch tests with conditionals...
    # TODO: Test cases will be: change memory, change cpu, change replica count.
    # Test setting limit and request independently
    # Detect scheduling error

    # TODO: We want to compute progress by looking at observed generation,
    # then watching as all the replicas are updated until the counts match
    # If we never see a progressing condition, then whatever we did
    # did not affect the deployment
    # Handle: CreateContainerError

    async def test_checks(self, config: KubernetesConfiguration):
        await KubernetesChecks.run(config)

    # Deployment readiness check was returning false positives, guard against regression
    @pytest.mark.timeout(10)
    async def test_check_deployment_readiness_failure(self, config: KubernetesConfiguration, kube: kubetest.client.TestClient):
        deployments = kube.get_deployments()
        target_deploy = deployments.get("fiber-http")
        assert target_deploy is not None

        target_container = next(filter(lambda c: c.name == "fiber-http", target_deploy.obj.spec.template.spec.containers))
        assert target_container is not None

        # Update to put deployment in unready state
        target_container.readiness_probe = kubernetes.client.models.V1Probe(
            _exec=kubernetes.client.models.V1ExecAction(command=["exit", "1"]),
            failure_threshold=1
        )
        target_deploy.obj.spec.strategy.rolling_update.max_surge = '0%'
        target_deploy.api_client.patch_namespaced_deployment(target_deploy.name, target_deploy.namespace, target_deploy.obj)

        while target_deploy.is_ready():
            await asyncio.sleep(0.1)

        result = await KubernetesChecks(config).run_one(id="check_deployments_are_ready_item_0")
        assert result.success == False and result.message == "caught exception (RuntimeError): Deployment \"fiber-http\" is not ready"


##
# Rejection Tests using modified deployment
@pytest.mark.integration
@pytest.mark.usefixtures("kubernetes_asyncio_config")
@pytest.mark.applymanifests("../manifests", files=["fiber-http-unready-cmd.yaml"])
class TestKubernetesConnectorIntegrationUnreadyCmd:
    @pytest.fixture
    def namespace(self, kube: kubetest.client.TestClient) -> str:
        return kube.namespace

    async def test_adjust_never_ready(self, config, kube: kubetest.client.TestClient) -> None:
        # new_dep = kube.load_deployment(abspath("../manifests/fiber-http-opsani-dev.yaml")) Why doesn't this work???? Had to use apply_manifests instead
        config.timeout = "3s"
        connector = KubernetesConnector(config=config)

        adjustment = Adjustment(
            component_name="fiber-http/fiber-http",
            setting_name="mem",
            value="128Mi",
        )
        # NOTE: This can generate a 409 Conflict failure under CI
        with pytest.raises(AdjustmentRejectedError):
            for _ in range(3):
                try:
                    await connector.adjust([adjustment])

                except kubernetes_asyncio.client.exceptions.ApiException as e:
                    if e.status == 409 and e.reason == 'Conflict':
                        pass
                    else:
                        raise e

@pytest.mark.integration
@pytest.mark.clusterrolebinding('cluster-admin')
@pytest.mark.usefixtures("kubernetes_asyncio_config")
class TestKubernetesResourceRequirementsIntegration:
    @pytest.fixture(autouse=True)
    async def _wait_for_manifests(self, kube, config):
        kube.wait_for_registered()
        config.timeout = "5m"

    @pytest.fixture
    def namespace(self, kube: kubetest.client.TestClient) -> str:
        return kube.namespace

    @pytest.mark.applymanifests("../manifests/resource_requirements",
                                files=["fiber-http_no_resource_limits.yaml"])
    async def test_get_resource_requirements_no_limits(self, kube, tuning_config: KubernetesConfiguration) -> None:
        servo.logging.set_level("DEBUG")

        deployment = await Deployment.read('fiber-http', tuning_config.namespace)
        await deployment.wait_until_ready()

        pods = await deployment.get_pods()
        assert len(pods) == 1, "expected a fiber-http pod"
        pod = pods[0]
        container = pod.get_container('fiber-http')
        assert container.get_resource_requirements('cpu') == {
            servo.connectors.kubernetes.ResourceRequirement.request: '125m',
            servo.connectors.kubernetes.ResourceRequirement.limit: None
        }

    @pytest.mark.applymanifests("../manifests/resource_requirements",
                                files=["fiber-http_no_resource_limits.yaml"])
    async def test_set_resource_requirements_no_limits(self, kube, tuning_config: KubernetesConfiguration) -> None:
        servo.logging.set_level("DEBUG")

        deployment = await Deployment.read('fiber-http', tuning_config.namespace)
        await deployment.wait_until_ready()

        pods = await deployment.get_pods()
        assert len(pods) == 1, "expected a fiber-http pod"
        pod = pods[0]
        container = pod.get_container('fiber-http')
        assert container.get_resource_requirements('cpu') == {
            servo.connectors.kubernetes.ResourceRequirement.request: '125m',
            servo.connectors.kubernetes.ResourceRequirement.limit: None
        }

        # Set request and limit
        container.set_resource_requirements('cpu', {
            servo.connectors.kubernetes.ResourceRequirement.request: '125m',
            servo.connectors.kubernetes.ResourceRequirement.limit: '250m'
        })
        container.get_resource_requirements('cpu') == {
            servo.connectors.kubernetes.ResourceRequirement.request: '125m',
            servo.connectors.kubernetes.ResourceRequirement.limit: '250m'
        }

        # Set limit, leaving request alone
        container.set_resource_requirements('cpu', {
            servo.connectors.kubernetes.ResourceRequirement.limit: '750m'
        })
        assert container.get_resource_requirements('cpu') == {
            servo.connectors.kubernetes.ResourceRequirement.request: '125m',
            servo.connectors.kubernetes.ResourceRequirement.limit: '750m'
        }

        # Set request, clearing limit
        container.set_resource_requirements('cpu', {
            servo.connectors.kubernetes.ResourceRequirement.request: '250m',
            servo.connectors.kubernetes.ResourceRequirement.limit: None
        })
        assert container.get_resource_requirements('cpu') == {
            servo.connectors.kubernetes.ResourceRequirement.request: '250m',
            servo.connectors.kubernetes.ResourceRequirement.limit: None
        }

        # Clear request and limit
        container.set_resource_requirements('cpu', {
            servo.connectors.kubernetes.ResourceRequirement.request: None,
            servo.connectors.kubernetes.ResourceRequirement.limit: None
        })
        assert container.get_resource_requirements('cpu') == {
            servo.connectors.kubernetes.ResourceRequirement.request: None,
            servo.connectors.kubernetes.ResourceRequirement.limit: None
        }

    @pytest.mark.applymanifests("../manifests/resource_requirements",
                                files=["fiber-http_no_resource_limits.yaml"])
    async def test_initialize_tuning_pod_set_defaults_for_no_limits(self, kube, tuning_config: KubernetesConfiguration) -> None:
        servo.logging.set_level("DEBUG")

        # Setup the config to set a default limit
        container_config = tuning_config.deployments[0].containers[0]
        container_config.cpu.limit = '1000m'
        container_config.memory.limit = '1GiB'

        # NOTE: Create the optimizations class to bring up the canary
        await servo.connectors.kubernetes.KubernetesOptimizations.create(tuning_config)

        # Read the Tuning Pod and check resources
        pod = await Pod.read('fiber-http-tuning', tuning_config.namespace)
        container = pod.get_container('fiber-http')
        cpu_requirements = container.get_resource_requirements('cpu')
        memory_requirements = container.get_resource_requirements('memory')

        assert cpu_requirements[servo.connectors.kubernetes.ResourceRequirement.limit] == '1'
        assert memory_requirements[servo.connectors.kubernetes.ResourceRequirement.limit] == '1073741824'

    @pytest.mark.applymanifests("../manifests/resource_requirements",
                                files=["fiber-http_no_cpu_limit.yaml"])
    async def test_no_cpu_limit(self, kube, tuning_config: KubernetesConfiguration) -> None:
        servo.logging.set_level("DEBUG")

        # Setup the config to set a default limit
        tuning_config.deployments[0].containers[0].cpu.limit = '1000m'
        tuning_config.deployments[0].containers[0].cpu.set = ['request']

        connector = KubernetesConnector(config=tuning_config)
        adjustment = Adjustment(
            component_name="fiber-http/fiber-http-tuning",
            setting_name="cpu",
            value=".250",
        )

        description = await connector.adjust([adjustment])
        assert description is not None
        setting = description.get_setting('fiber-http/fiber-http-tuning.cpu')
        assert setting
        assert setting.value == 250

        # Read the Tuning Pod and check resources
        pod = await Pod.read('fiber-http-tuning', tuning_config.namespace)
        container = pod.get_container('fiber-http')

        # CPU picks up the 1000m default and then gets adjust to 250m
        assert container.get_resource_requirements('cpu') == {
            servo.connectors.kubernetes.ResourceRequirement.request: '250m',
            servo.connectors.kubernetes.ResourceRequirement.limit: '1'
        }

        # Memory is untouched from the mainfest
        assert container.get_resource_requirements('memory') == {
            servo.connectors.kubernetes.ResourceRequirement.request: '128Mi',
            servo.connectors.kubernetes.ResourceRequirement.limit: '128Mi'
        }

    @pytest.mark.applymanifests("../manifests/resource_requirements",
                                files=["fiber-http_no_resource_limits.yaml"])
    async def test_reading_values_from_optimization_class_no_limits(self, kube, tuning_config: KubernetesConfiguration) -> None:
        servo.logging.set_level("DEBUG")

        # NOTE: Create the optimizations class to bring up the canary
        kubernetes_optimizations = await servo.connectors.kubernetes.KubernetesOptimizations.create(tuning_config)
        canary_optimization = kubernetes_optimizations.optimizations[0]

        # Validate Tuning
        assert canary_optimization.tuning_cpu, "Expected Tuning CPU"
        assert canary_optimization.tuning_cpu.value == 125
        assert canary_optimization.tuning_cpu.request == 125
        assert canary_optimization.tuning_cpu.limit is None
        assert canary_optimization.tuning_cpu.pinned is False

        assert canary_optimization.tuning_memory, "Expected Tuning Memory"
        assert canary_optimization.tuning_memory.value == 134217728
        assert canary_optimization.tuning_memory.value.human_readable() == '128.0MiB'
        assert canary_optimization.tuning_memory.request == 134217728
        assert canary_optimization.tuning_memory.limit is None
        assert canary_optimization.tuning_memory.pinned is False

        assert canary_optimization.tuning_replicas.value == 1
        assert canary_optimization.tuning_replicas.pinned is True

        # Validate Main
        assert canary_optimization.main_cpu, "Expected Main CPU"
        assert canary_optimization.main_cpu.value == 125
        assert canary_optimization.main_cpu.request == 125
        assert canary_optimization.main_cpu.limit is None
        assert canary_optimization.main_cpu.pinned is True

        assert canary_optimization.main_memory, "Expected Main Memory"
        assert canary_optimization.main_memory.value == 134217728
        assert canary_optimization.main_memory.value.human_readable() == '128.0MiB'
        assert canary_optimization.main_memory.request == 134217728
        assert canary_optimization.main_memory.limit is None
        assert canary_optimization.main_memory.pinned is True

        assert canary_optimization.main_replicas.value == 1
        assert canary_optimization.main_replicas.pinned is True

    @pytest.mark.applymanifests("../manifests/resource_requirements",
                                files=["fiber-http_bursty_memory.yaml"])
    async def test_reading_values_from_optimization_class_bursty_memory(self, kube, tuning_config: KubernetesConfiguration) -> None:
        servo.logging.set_level("DEBUG")

        # Setup the config to read limits instead of requests
        container_config = tuning_config.deployments[0].containers[0]
        container_config.cpu.get = ['limit']
        container_config.memory.get = ['limit']
        container_config.memory.max = '3.0GiB'  # Raise max so we validate

        # NOTE: Create the optimizations class to bring up the canary
        kubernetes_optimizations = await servo.connectors.kubernetes.KubernetesOptimizations.create(tuning_config)
        canary_optimization = kubernetes_optimizations.optimizations[0]

        # Validate Tuning
        assert canary_optimization.tuning_cpu, "Expected Tuning CPU"
        assert canary_optimization.tuning_cpu.value == 250
        assert canary_optimization.tuning_cpu.request == 125
        assert canary_optimization.tuning_cpu.limit == 250
        assert canary_optimization.tuning_cpu.pinned is False

        assert canary_optimization.tuning_memory, "Expected Tuning Memory"
        assert canary_optimization.tuning_memory.value == 2147483648
        assert canary_optimization.tuning_memory.value.human_readable() == '2.0GiB'
        assert canary_optimization.tuning_memory.request == 134217728
        assert canary_optimization.tuning_memory.limit == 2147483648
        assert canary_optimization.tuning_memory.pinned is False

        assert canary_optimization.tuning_replicas.value == 1
        assert canary_optimization.tuning_replicas.pinned is True

        # Validate Main
        assert canary_optimization.main_cpu, "Expected Main CPU"
        assert canary_optimization.main_cpu.value == 250
        assert canary_optimization.main_cpu.request == 125
        assert canary_optimization.main_cpu.limit == 250
        assert canary_optimization.main_cpu.pinned is True

        assert canary_optimization.main_memory, "Expected Main Memory"
        assert canary_optimization.main_memory.value == 2147483648
        assert canary_optimization.main_memory.value.human_readable() == '2.0GiB'
        assert canary_optimization.main_memory.request == 134217728
        assert canary_optimization.main_memory.limit == 2147483648
        assert canary_optimization.main_memory.pinned is True

        assert canary_optimization.main_replicas.value == 2
        assert canary_optimization.main_replicas.pinned is True

    @pytest.mark.applymanifests("../manifests/resource_requirements",
                                files=["fiber-http_bursty_memory.yaml"])
    async def test_preflight_cycle(self, kube, tuning_config: KubernetesConfiguration) -> None:
        servo.logging.set_level("DEBUG")

        # Setup the config to set a default limit
        tuning_config.deployments[0].containers[0].cpu.get = ['limit']
        tuning_config.deployments[0].containers[0].memory.max = '2.0GiB'
        tuning_config.deployments[0].containers[0].memory.get = ['limit']

        connector = KubernetesConnector(config=tuning_config)

        # Describe to get our baseline
        baseline_description = await connector.describe()
        baseline_main_cpu_setting = baseline_description.get_setting('fiber-http/fiber-http.cpu')
        assert baseline_main_cpu_setting
        assert baseline_main_cpu_setting.value == 250

        baseline_main_memory_setting = baseline_description.get_setting('fiber-http/fiber-http.mem')
        assert baseline_main_memory_setting
        assert baseline_main_memory_setting.value.human_readable() == '2.0GiB'

        ## Tuning settings
        baseline_tuning_cpu_setting = baseline_description.get_setting('fiber-http/fiber-http-tuning.cpu')
        assert baseline_tuning_cpu_setting
        assert baseline_tuning_cpu_setting.value == 250

        baseline_tuning_memory_setting = baseline_description.get_setting('fiber-http/fiber-http-tuning.mem')
        assert baseline_tuning_memory_setting
        assert baseline_tuning_memory_setting.value.human_readable() == '2.0GiB'

        ##
        # Adjust CPU and Memory
        cpu_adjustment = Adjustment(
            component_name="fiber-http/fiber-http-tuning",
            setting_name="cpu",
            value=".500",
        )
        memory_adjustment = Adjustment(
            component_name="fiber-http/fiber-http-tuning",
            setting_name="memory",
            value="1.0",
        )

        adjusted_description = await connector.adjust([cpu_adjustment, memory_adjustment])
        assert adjusted_description is not None

        ## Main settings
        adjusted_main_cpu_setting = adjusted_description.get_setting('fiber-http/fiber-http.cpu')
        assert adjusted_main_cpu_setting
        assert adjusted_main_cpu_setting.value == 250

        adjusted_main_mem_setting = adjusted_description.get_setting('fiber-http/fiber-http.mem')
        assert adjusted_main_mem_setting
        assert adjusted_main_mem_setting.value.human_readable() == "2.0GiB"

        ## Tuning settings
        adjusted_tuning_cpu_setting = adjusted_description.get_setting('fiber-http/fiber-http-tuning.cpu')
        assert adjusted_tuning_cpu_setting
        assert adjusted_tuning_cpu_setting.value == 500

        adjusted_tuning_mem_setting = adjusted_description.get_setting('fiber-http/fiber-http-tuning.mem')
        assert adjusted_tuning_mem_setting
        assert adjusted_tuning_mem_setting.value.human_readable() == "1.0GiB"

        ## Run another describe
        adjusted_description = await connector.describe()
        assert adjusted_description is not None

        ## Main settings
        adjusted_main_cpu_setting = adjusted_description.get_setting('fiber-http/fiber-http.cpu')
        assert adjusted_main_cpu_setting
        assert adjusted_main_cpu_setting.value == 250

        adjusted_main_mem_setting = adjusted_description.get_setting('fiber-http/fiber-http.mem')
        assert adjusted_main_mem_setting
        assert adjusted_main_mem_setting.value.human_readable() == "2.0GiB"

        ## Tuning settings
        adjusted_tuning_cpu_setting = adjusted_description.get_setting('fiber-http/fiber-http-tuning.cpu')
        assert adjusted_tuning_cpu_setting
        assert adjusted_tuning_cpu_setting.value == 500

        adjusted_tuning_mem_setting = adjusted_description.get_setting('fiber-http/fiber-http-tuning.mem')
        assert adjusted_tuning_mem_setting
        assert adjusted_tuning_mem_setting.value.human_readable() == "1.0GiB"

        ## Read the Main Pod and check resources
        main_deployment = await Deployment.read('fiber-http', tuning_config.namespace)
        main_pods = await main_deployment.get_pods()
        main_pod_container = main_pods[0].get_container('fiber-http')

        ## CPU is set to 500m on both requirements
        assert main_pod_container.get_resource_requirements('cpu') == {
            servo.connectors.kubernetes.ResourceRequirement.request: '125m',
            servo.connectors.kubernetes.ResourceRequirement.limit: '250m'
        }

        ## Read the Tuning Pod and check resources
        tuning_pod = await Pod.read('fiber-http-tuning', tuning_config.namespace)
        tuning_pod_container = tuning_pod.get_container('fiber-http')

        ## CPU is set to 500m on both requirements
        assert tuning_pod_container.get_resource_requirements('cpu') == {
            servo.connectors.kubernetes.ResourceRequirement.request: '500m',
            servo.connectors.kubernetes.ResourceRequirement.limit: '500m'
        }

        ## Memory is set to 1Gi on both requirements
        assert tuning_pod_container.get_resource_requirements('memory') == {
            servo.connectors.kubernetes.ResourceRequirement.request: '1Gi',
            servo.connectors.kubernetes.ResourceRequirement.limit: '1Gi'
        }

        ##
        # Adjust back to baseline

        cpu_adjustment = Adjustment(
            component_name="fiber-http/fiber-http-tuning",
            setting_name="cpu",
            value=".250",
        )
        memory_adjustment = Adjustment(
            component_name="fiber-http/fiber-http-tuning",
            setting_name="memory",
            value="2.0",
        )

        adjusted_description = await connector.adjust([cpu_adjustment, memory_adjustment])
        assert adjusted_description is not None

        adjusted_cpu_setting = adjusted_description.get_setting('fiber-http/fiber-http-tuning.cpu')
        assert adjusted_cpu_setting
        assert adjusted_cpu_setting.value == 250

        adjusted_mem_setting = adjusted_description.get_setting('fiber-http/fiber-http-tuning.mem')
        assert adjusted_mem_setting
        assert adjusted_mem_setting.value.human_readable() == '2.0GiB'

        ## Run another describe
        adjusted_description = await connector.describe()
        assert adjusted_description is not None

        adjusted_cpu_setting = adjusted_description.get_setting('fiber-http/fiber-http-tuning.cpu')
        assert adjusted_cpu_setting
        assert adjusted_cpu_setting.value == 250

        adjusted_mem_setting = adjusted_description.get_setting('fiber-http/fiber-http-tuning.mem')
        assert adjusted_mem_setting
        assert adjusted_mem_setting.value.human_readable() == '2.0GiB'<|MERGE_RESOLUTION|>--- conflicted
+++ resolved
@@ -1037,14 +1037,9 @@
         namespace,
         kube
     ) -> None:
-<<<<<<< HEAD
         tuning_config.timeout = "5s"
         tuning_config.on_failure = FailureMode.destroy
         tuning_config.deployments[0].containers[0].memory = Memory(min="128MiB", max="128GiB", step="32MiB")
-=======
-        tuning_config.timeout = "3s"
-        tuning_config.deployments[0].containers[0].memory.max = '128Gi'
->>>>>>> 24ef509c
         connector = KubernetesConnector(config=tuning_config)
 
         adjustment = Adjustment(
