import asyncio
import contextlib
import datetime
import functools
import os
import pathlib
import re
from typing import (
    Any,
    AsyncContextManager,
    Callable,
    Coroutine,
    Dict,
    List,
    Optional,
    Protocol,
    Type,
    Union,
    runtime_checkable,
)

import devtools
import httpx
import kubernetes_asyncio
import pydantic
import pytest
import pytz
import respx

import servo
import servo.cli
import servo.connectors.kubernetes
import servo.connectors.opsani_dev
import servo.connectors.prometheus
from tests.helpers import environment_overrides


@pytest.fixture
def config(kube) -> servo.connectors.opsani_dev.OpsaniDevConfiguration:
    return servo.connectors.opsani_dev.OpsaniDevConfiguration(
        namespace=kube.namespace,
        deployment="fiber-http",
        container="fiber-http",
        service="fiber-http",
        cpu=servo.connectors.kubernetes.CPU(min="125m", max="4000m", step="125m"),
        memory=servo.connectors.kubernetes.Memory(min="128 MiB", max="4.0 GiB", step="128 MiB"),
        __optimizer__=servo.configuration.Optimizer(id="test.com/foo", token="12345")
    )


@pytest.fixture
def checks(config: servo.connectors.opsani_dev.OpsaniDevConfiguration) -> servo.connectors.opsani_dev.OpsaniDevChecks:
    return servo.connectors.opsani_dev.OpsaniDevChecks(config=config)

class TestConfig:
    def test_generate(self) -> None:
        config = servo.connectors.opsani_dev.OpsaniDevConfiguration.generate()
        assert list(config.dict().keys()) == ['description', 'namespace', 'deployment', 'container', 'service', 'port', 'cpu', 'memory', 'prometheus_base_url']

    def test_generate_yaml(self) -> None:
        config = servo.connectors.opsani_dev.OpsaniDevConfiguration.generate()
        assert config.yaml(exclude_unset=True) == (
            "namespace: default\n"
            "deployment: app-deployment\n"
            "container: main\n"
            "service: app\n"
            "cpu:\n"
            "  min: 250m\n"
            "  max: '4'\n"
            "memory:\n"
            "  min: 256.0MiB\n"
            "  max: 4.0GiB\n"
        )

    def test_assign_optimizer(self) -> None:
        config = servo.connectors.opsani_dev.OpsaniDevConfiguration.generate()
        config.__optimizer__ = None


@pytest.mark.applymanifests(
    "opsani_dev",
    files=[
        "deployment.yaml",
        "service.yaml",
        "prometheus.yaml",
    ],
)
@pytest.mark.integration
@pytest.mark.usefixtures("kubeconfig", "kubernetes_asyncio_config")
class TestIntegration:
    class TestChecksOriginalState:
        @pytest.fixture(autouse=True)
        async def load_manifests(
            self, kube, checks: servo.connectors.opsani_dev.OpsaniDevChecks, kubeconfig
        ) -> None:
            kube.wait_for_registered()
            checks.config.namespace = kube.namespace

            # Fake out the servo metadata in the environment
            # These env vars are set by our manifests
            pods = kube.get_pods(labels={ "app.kubernetes.io/name": "servo"})
            assert pods, "servo is not deployed"
            overrides = {
                "POD_NAME": list(pods.keys())[0],
                "POD_NAMESPACE": kube.namespace,
            }
            with environment_overrides(env=overrides):
                yield

        @pytest.mark.parametrize(
            "resource", ["namespace", "deployment", "container", "service"]
        )
        async def test_resource_exists(
            self, resource: str, checks: servo.connectors.opsani_dev.OpsaniDevChecks
        ) -> None:
            result = await checks.run_one(id=f"check_kubernetes_{resource}")
            assert result.success

        async def test_target_container_resources_within_limits(
            self, kube, checks: servo.connectors.opsani_dev.OpsaniDevChecks, config: servo.connectors.opsani_dev.OpsaniDevConfiguration
        ) -> None:
            config.cpu.min = "125m"
            config.cpu.max = "2000m"
            config.memory.min = "128MiB"
            config.memory.max = "4GiB"
            result = await checks.run_one(id=f"check_target_container_resources_within_limits")
            assert result.success, f"Expected success but got: {result}"

        async def test_target_container_resources_outside_of_limits(
            self, kube, checks: servo.connectors.opsani_dev.OpsaniDevChecks, config: servo.connectors.opsani_dev.OpsaniDevConfiguration
        ) -> None:
            config.cpu.min = "4000m"
            config.cpu.max = "5000m"
            config.memory.min = "2GiB"
            config.memory.min = "4GiB"
            result = await checks.run_one(id=f"check_target_container_resources_within_limits")
            assert result.exception

        async def test_service_routes_traffic_to_deployment(
            self, kube, checks: servo.connectors.opsani_dev.OpsaniDevChecks
        ) -> None:
            result = await checks.run_one(id=f"check_service_routes_traffic_to_deployment")
            assert result.success, f"Failed with message: {result.message}"

        async def test_prometheus_sidecar_exists(
            self, kube, checks: servo.connectors.opsani_dev.OpsaniDevChecks
        ) -> None:
            result = await checks.run_one(id=f"check_prometheus_sidecar_exists")
            assert result.success

        async def test_prometheus_sidecar_is_ready(
            self, kube, checks: servo.connectors.opsani_dev.OpsaniDevChecks
        ) -> None:
            result = await checks.run_one(id=f"check_prometheus_sidecar_is_ready")
            assert result.success

        async def test_check_prometheus_restart_count(
            self, kube, checks: servo.connectors.opsani_dev.OpsaniDevChecks
        ) -> None:
            result = await checks.run_one(id=f"check_prometheus_restart_count")
            assert result.success

        async def test_check_prometheus_container_port(
            self, kube, checks: servo.connectors.opsani_dev.OpsaniDevChecks
        ) -> None:
            result = await checks.run_one(id=f"check_prometheus_container_port")
            assert result.success

        @pytest.fixture
        def go_memstats_gc_sys_bytes(self) -> dict:
            return {
                "status": "success",
                "data": {
                    "resultType": "matrix",
                    "result": [
                        {
                            "metric": {
                                "__name__": "go_memstats_gc_sys_bytes",
                                "instance": "localhost:9090",
                                "job": "prometheus",
                            },
                            "values": [
                                [1595142421.024, "3594504"],
                                [1595142481.024, "3594504"],
                            ],
                        }
                    ],
                },
            }

        @pytest.fixture
        def mocked_api(self, go_memstats_gc_sys_bytes):
            with respx.mock(
                base_url=servo.connectors.opsani_dev.PROMETHEUS_SIDECAR_BASE_URL,
                assert_all_called=False
            ) as respx_mock:
                respx_mock.get(
                    "/ap/v1/targets",
                    name="targets"
                ).mock(return_value=httpx.Response(200, json=[]))

                respx_mock.get(
                    re.compile(r"/ap/v1/query_range.+"),
                    name="query",
                ).mock(return_value=httpx.Response(200, json=go_memstats_gc_sys_bytes))
                yield respx_mock

        async def test_check_prometheus_is_accessible(
            self, kube, checks: servo.connectors.opsani_dev.OpsaniDevChecks
        ) -> None:
            with respx.mock(base_url=servo.connectors.opsani_dev.PROMETHEUS_SIDECAR_BASE_URL) as respx_mock:
                request = respx_mock.get("/api/v1/targets").mock(return_value=httpx.Response(status_code=503))
                check = await checks.run_one(id=f"check_prometheus_is_accessible")
                assert request.called
                assert check
                assert check.name == 'Prometheus is accessible'
                assert check.id == "check_prometheus_is_accessible"
                assert check.critical
                assert not check.success
                assert check.message is not None
                assert isinstance(check.exception, httpx.HTTPStatusError)

@pytest.mark.applymanifests(
    "opsani_dev",
    files=[
        "deployment.yaml",
        "service.yaml",
        "prometheus.yaml",
    ],
)
@pytest.mark.integration
@pytest.mark.usefixtures("kubeconfig", "kubernetes_asyncio_config")
@pytest.mark.clusterrolebinding('cluster-admin')
class TestServiceMultiport:
    @pytest.fixture
    async def multiport_service(self, kube, checks: servo.connectors.opsani_dev.OpsaniDevChecks) -> None:
        kube.wait_for_registered()
        service = await servo.connectors.kubernetes.Service.read(checks.config.service, checks.config.namespace)
        assert service
        assert len(service.ports) == 1
        assert service.find_port('http')

        # Add a port
        port = kubernetes_asyncio.client.V1ServicePort(name="elite", port=31337)
        service.obj.spec.ports.append(port)

        await service.patch()

        assert len(service.ports) == 2
        assert service.find_port('http')
        assert service.find_port('elite')

        return service

    async def test_requires_port_config_when_multiple_exist(
        self, kube, checks: servo.connectors.opsani_dev.OpsaniDevChecks, multiport_service
    ) -> None:
        result = await checks.run_one(id=f"check_kubernetes_service_port")
        assert not result.success
        assert result.exception
        assert result.message == 'caught exception (ValueError): service defines more than one port: a `port` (name or number) must be specified in the configuration'

    async def test_resolve_port_by_name(
        self, kube, checks: servo.connectors.opsani_dev.OpsaniDevChecks, multiport_service
    ) -> None:
        checks.config.port = 'elite'
        result = await checks.run_one(id=f"check_kubernetes_service_port")
        assert result.success
        assert result.message == 'Service Port: elite 31337:31337/TCP'

    async def test_resolve_port_by_number(
        self, kube, checks: servo.connectors.opsani_dev.OpsaniDevChecks, multiport_service
    ) -> None:
        checks.config.port = 80
        result = await checks.run_one(id=f"check_kubernetes_service_port")
        assert result.success
        assert result.message == 'Service Port: http 80:8480/TCP'

    async def test_cannot_resolve_port_by_name(
        self, kube, checks: servo.connectors.opsani_dev.OpsaniDevChecks, multiport_service
    ) -> None:
        kube.wait_for_registered()
        pass
        # checks.config.port = 'invalid'
        # result = await checks.run_one(id=f"check_kubernetes_service_port")
        # assert not result.success
        # assert result.message == 'caught exception (LookupError): could not find a port named: invalid'

    async def test_cannot_resolve_port_by_number(
        self, kube, checks: servo.connectors.opsani_dev.OpsaniDevChecks, multiport_service
    ) -> None:
        checks.config.port = 187
        result = await checks.run_one(id=f"check_kubernetes_service_port")
        assert not result.success
        assert result.message == 'caught exception (LookupError): could not find a port numbered: 187'
    # Errors:
    # Permissions, (Namespace, Deployment, Container, Service -> doesn't Exist, Cant Read), ports don't match

    # Warnings:
    # 9980 port conflict

    # init containers are ignored

    # TODO: Test deployment, pod with init container, test nginx not match,
    # TODO: check namespace affinity only scrapes in current namespace

    # async def test_permissions(self) -> None:
    #     ...

    # async def test_cannot_read_namespace(self) -> None:
    #     ...

    # async def test_cannot_read_deployment(self) -> None:
    #     ...

    # async def test_cannot_find_container(self) -> None:
    #     ...

    # async def test_resource_requirements(self) -> None:
    #     ...

    # async def test_deployment_ready(self) -> None:
    #     ...
    class TestInstall:
        @pytest.fixture(autouse=True)
        async def load_manifests(
            self, kube, kubeconfig, kubernetes_asyncio_config, checks: servo.connectors.opsani_dev.OpsaniDevChecks
        ) -> None:
            kube.wait_for_registered()
            checks.config.namespace = kube.namespace

            # Fake out the servo metadata in the environment
            # These env vars are set by our manifests
            deployment = kube.get_deployments()["servo"]
            pod = deployment.get_pods()[0]
            overrides = {
                "POD_NAME": pod.name,
                "POD_NAMESPACE": kube.namespace,
            }
            with environment_overrides(env=overrides):
                yield

        async def test_process(
            self, kube, checks: servo.connectors.opsani_dev.OpsaniDevChecks,
            kube_port_forward: Callable[[str, int], AsyncContextManager[str]],
            load_generator: Callable[[], 'LoadGenerator'],
        ) -> None:
            # Deploy fiber-http with annotations and Prometheus will start scraping it
            envoy_proxy_port = servo.connectors.opsani_dev.ENVOY_SIDECAR_DEFAULT_PORT
            async with kube_port_forward("deploy/servo", 9090) as prometheus_base_url:
                # Connect the checks to our port forward interface
                checks.config.prometheus_base_url = prometheus_base_url

                deployment = await servo.connectors.kubernetes.Deployment.read(checks.config.deployment, checks.config.namespace)
                assert deployment, f"failed loading deployment '{checks.config.deployment}' in namespace '{checks.config.namespace}'"

                prometheus_config = servo.connectors.prometheus.PrometheusConfiguration.generate(base_url=prometheus_base_url)
                prometheus_connector = servo.connectors.prometheus.PrometheusConnector(config=prometheus_config)

                ## Step 1
                servo.logger.critical("Step 1 - Annotate the Deployment PodSpec")
                async with assert_check_raises_in_context(
                    servo.checks.CheckError,
                    match="deployment 'fiber-http' is missing annotations"
                ) as assertion:
                    assertion.set(checks.run_one(id=f"check_deployment_annotations"))

                # Add a subset of the required annotations to catch partial setup cases
                async with change_to_resource(deployment):
                    await add_annotations_to_podspec_of_deployment(deployment,
                        {
                            "prometheus.opsani.com/path": "/stats/prometheus",
                            "prometheus.opsani.com/port": "9901",
                            "servo.opsani.com/optimizer": checks.config.optimizer.id,
                        }
                    )
                await assert_check_raises(
                    checks.run_one(id=f"check_deployment_annotations"),
                    servo.checks.CheckError,
                    re.escape("deployment 'fiber-http' is missing annotations: prometheus.opsani.com/scheme, prometheus.opsani.com/scrape")
                )

                # Fill in the missing annotations
                async with change_to_resource(deployment):
                    await add_annotations_to_podspec_of_deployment(deployment,
                        {
                            "prometheus.opsani.com/scrape": "true",
                            "prometheus.opsani.com/scheme": "http",
                        }
                    )
                await assert_check(checks.run_one(id=f"check_deployment_annotations"))

                # Step 2: Verify the labels are set on the Deployment pod spec
                # TODO: label order is not guaranteed. The following bandaid should be replaced with a more scalable solution
                label_matcher = re.escape("deployment 'fiber-http' is missing labels: ")
                type_label_esc = re.escape("sidecar.opsani.com/type=envoy")
                optimizer_label_esc = re.escape("servo.opsani.com/optimizer=test.com_foo")
                label_matcher = f"{label_matcher}(?:{type_label_esc}\ {optimizer_label_esc}|{optimizer_label_esc}\ {type_label_esc})"
                servo.logger.critical("Step 2 - Label the Deployment PodSpec")
                await assert_check_raises(
                    checks.run_one(id=f"check_deployment_labels"),
                    servo.checks.CheckError,
<<<<<<< HEAD
                    label_matcher
=======
                    re.escape("deployment 'fiber-http' is missing labels: servo.opsani.com/optimizer=test.com_foo, sidecar.opsani.com/type=envoy")
>>>>>>> 789f6b1f
                )

                async with change_to_resource(deployment):
                    await add_labels_to_podspec_of_deployment(deployment,
                        {
                            "sidecar.opsani.com/type": "envoy",
                            "servo.opsani.com/optimizer": servo.connectors.kubernetes.labelize(checks.config.optimizer.id),
                        }
                    )
                await assert_check(checks.run_one(id=f"check_deployment_labels"))

                # Step 3
                servo.logger.critical("Step 3 - Inject Envoy sidecar container")
                await assert_check_raises(
                    checks.run_one(id=f"check_deployment_envoy_sidecars"),
                    servo.checks.CheckError,
                    re.escape("deployment 'fiber-http' pod template spec does not include envoy sidecar container ('opsani-envoy')")
                )

                # servo.logging.set_level("DEBUG")
                async with change_to_resource(deployment):
                    servo.logger.info(f"injecting Envoy sidecar to Deployment {deployment.name} PodSpec")
                    await deployment.inject_sidecar('opsani-envoy', 'opsani/envoy-proxy:latest', service="fiber-http")

                await wait_for_check_to_pass(functools.partial(checks.run_one, id=f"check_deployment_envoy_sidecars"))
                await wait_for_check_to_pass(functools.partial(checks.run_one, id=f"check_pod_envoy_sidecars"))

                # Step 4
                servo.logger.critical("Step 4 - Check that Prometheus is discovering and scraping annotated Pods")
                servo.logger.info("waiting for Prometheus to scrape our Pods")

                async def wait_for_targets_to_be_scraped() -> List[servo.connectors.prometheus.ActiveTarget]:
                    servo.logger.info(f"Waiting for Prometheus scrape Pod targets...")
                    # NOTE: Prometheus is on a 5s scrape interval
                    scraped_since = pytz.utc.localize(datetime.datetime.now())
                    while True:
                        targets = await prometheus_connector.targets()
                        if targets:
                            if not any(filter(lambda t: t.last_scraped_at is None or t.last_scraped_at < scraped_since, targets.active)):
                                # NOTE: filter targets to match our namespace in
                                # case there are other things running in the cluster
                                return list(filter(lambda t: t.labels["kubernetes_namespace"] == kube.namespace, targets.active))

                await wait_for_targets_to_be_scraped()
                await assert_check(checks.run_one(id=f"check_prometheus_targets"))

                # Step 5
                servo.logger.critical("Step 5 - Check that traffic metrics are coming in from Envoy")
                await assert_check_raises(
                    checks.run_one(id=f"check_envoy_sidecar_metrics"),
                    servo.checks.CheckError,
                    re.escape("Envoy is not reporting any traffic to Prometheus")
                )

                servo.logger.info(f"Sending test traffic to Envoy through deploy/fiber-http")
                async with kube_port_forward("deploy/fiber-http", envoy_proxy_port) as envoy_url:
                    await load_generator(envoy_url).run_until(
                        wait_for_check_to_pass(
                            functools.partial(checks.run_one, id=f"check_envoy_sidecar_metrics")
                        )
                    )

                # Let Prometheus scrape to see the traffic
                await wait_for_check_to_pass(functools.partial(checks.run_one, id=f"check_prometheus_targets"))

                # Step 6
                servo.logger.critical("Step 6 - Proxy Service traffic through Envoy")
                await assert_check_raises(
                    checks.run_one(id=f"check_service_proxy"),
                    servo.checks.CheckError,
                    re.escape(f"service 'fiber-http' is not routing traffic through Envoy sidecar on port {envoy_proxy_port}")
                )

                # Update the port to point to the sidecar
                service = await servo.connectors.kubernetes.Service.read("fiber-http", checks.config.namespace)
                service.ports[0].target_port = envoy_proxy_port
                async with change_to_resource(service):
                    await service.patch()
                await wait_for_check_to_pass(functools.partial(checks.run_one, id=f"check_service_proxy"))

                # Send traffic through the service and verify it shows up in Envoy
                port = service.ports[0].port
                servo.logger.info(f"Sending test traffic through proxied Service fiber-http on port {port}")

                async with kube_port_forward(f"service/fiber-http", port) as service_url:
                    await load_generator(envoy_url).run_until(wait_for_targets_to_be_scraped())

                # Let Prometheus scrape to see the traffic
                await assert_check(checks.run_one(id=f"check_prometheus_targets"))

                # Step 7
                servo.logger.critical("Step 7 - Bring tuning Pod online")
                async with change_to_resource(deployment):
                    await deployment.ensure_tuning_pod()
                await assert_check(checks.run_one(id=f"check_tuning_is_running"))

                # Step 8
                servo.logger.critical("Step 8 - Verify Service traffic makes it through Envoy and gets aggregated by Prometheus")
                async with kube_port_forward(f"service/fiber-http", port) as service_url:
                    await load_generator(service_url).run_until(wait_for_targets_to_be_scraped())

                targets = await wait_for_targets_to_be_scraped()
                assert len(targets) == 2
                main = next(filter(lambda t: "opsani_role" not in t.labels, targets))
                tuning = next(filter(lambda t: "opsani_role" in t.labels, targets))
                assert main.pool == "opsani-envoy-sidecars"
                assert main.health == "up"
                assert main.labels["app_kubernetes_io_name"] == "fiber-http"

                assert tuning.pool == "opsani-envoy-sidecars"
                assert tuning.health == "up"
                assert tuning.labels["opsani_role"] == "tuning"
                assert tuning.discovered_labels["__meta_kubernetes_pod_name"] == "fiber-http-tuning"
                assert tuning.discovered_labels["__meta_kubernetes_pod_label_opsani_role"] == "tuning"

                async with kube_port_forward(f"service/fiber-http", port) as service_url:
                    await load_generator(service_url).run_until(
                        wait_for_check_to_pass(
                            functools.partial(checks.run_one, id=f"check_traffic_metrics")
                        )
                    )

                servo.logger.success("🥷 Opsani Dev is now deployed.")
                servo.logger.critical("🔥 Now witness the firepower of this fully ARMED and OPERATIONAL battle station!")

                # Cancel outstanding tasks
                tasks = [t for t in asyncio.all_tasks() if t is not asyncio.current_task()]
                [task.cancel() for task in tasks]

                await asyncio.gather(*tasks, return_exceptions=True)

        async def test_install_wait(
            self, kube, checks: servo.connectors.opsani_dev.OpsaniDevChecks,
            kube_port_forward: Callable[[str, int], AsyncContextManager[str]],
            load_generator: Callable[[], 'LoadGenerator'],
            tmp_path: pathlib.Path
        ) -> None:
            servo.logging.set_level("TRACE")

            async with kube_port_forward("deploy/servo", 9090) as prometheus_base_url:
                # Connect the checks to our port forward interface
                checks.config.prometheus_base_url = prometheus_base_url

                deployment = await servo.connectors.kubernetes.Deployment.read(checks.config.deployment, checks.config.namespace)
                assert deployment, f"failed loading deployment '{checks.config.deployment}' in namespace '{checks.config.namespace}'"

                async def loop_checks() -> None:
                    while True:
                        results = await checks.run_all()
                        next_failure = next(filter(lambda r: r.success is False, results), None)
                        if next_failure:
                            servo.logger.critical(f"Attempting to remedy failing check: {devtools.pformat(next_failure)}")#, exception=next_failure.exception)
                            await _remedy_check(
                                next_failure.id,
                                config=checks.config,
                                deployment=deployment,
                                kube_port_forward=kube_port_forward,
                                load_generator=load_generator,
                                checks=checks
                            )
                        else:
                            break

                await asyncio.wait_for(loop_checks(), timeout=420.0)

            servo.logger.success("🥷 Opsani Dev is now deployed.")
            servo.logger.critical("🔥 Now witness the firepower of this fully ARMED and OPERATIONAL battle station!")



##
# FIXME: Migrate these assertions into a better home and fix the line number mess

async def assert_check_fails(
    check: servo.checks.Check,
    message: Optional[str] = None
) -> None:
    """Assert that a check fails.

    The check provided can be a previously executed Check object or a coroutine that returns a Check.
    This assertion does not differentiate between boolean and exceptional failures. If you want to test
    a particular exceptional failure condition, take a look at `assert_check_raises`.
    """
    return await assert_check(check, message, _success=False)

@runtime_checkable
class Assertable(Protocol):
    """An object that can set an assertable value."""

    def set(value: Any) -> None:
        """Set the value of the assertion."""
        ...

# TODO: doesn't have to be async
@contextlib.asynccontextmanager
async def assert_check_raises_in_context(
    type_: Type[Exception],
    match: Optional[str] = None,
    *,
    message: Optional[str] = None,
) -> AsyncContextManager[Assertable]:
    """Assert that a check fails due to a specific exception being raised within an execution context.

    The check provided can be a previously executed Check object or a coroutine that returns a Check.
    The exception type is evaluated and the `match` parameter is matched against the underlying exception
    via `pytest.assert_raises` and supports strings and regex objects.

    This method is an asynchronous context manager for use via the `async with ..` syntax:
        ```
        async with assert_check_raises_in_context(AttributeError) as assertion:
            assertion.set(check.whatever(True))
        ```

    The opaque `Assertable` object yielded exposes a single method `set` that accepts a `Check` object value or
    a callable that returns a Check object. The callable can be asynchronous and will be awaited.
    This syntax can be more readable and enables setup/teardown and debugging logic that would otherwise
    be rather unergonomic.

    Args:
        type_: The type of exception expected.
        match: A string or regular expression for matching against the error raised.
        message: An optional override for the error message returned on failure.
    """

    class _Assertion(Assertable):
        def set(self, value) -> None:
            self._value = value

        async def get(self) -> servo.checks.Check:
            if asyncio.iscoroutine(self._value):
                return await self._value
            else:
                return self._value

    assertion = _Assertion()
    yield assertion
    value = await assertion.get()

    assert value is not None, f"invalid use as context manager: must return a Check"
    await assert_check(value, message, _success=False, _exception_type=type_, _exception_match=match)

async def assert_check_raises(
    check,
    type_: Type[Exception] = Exception,
    match: Optional[str] = None,
    *,
    message: Optional[str] = None,
) -> None:
    """Assert that a check fails due to a specific exception being raised.

    The check provided can be a previously executed Check object or a coroutine that returns a Check.
    The exception type is evaluated and the `match` parameter is matched against the underlying exception
    via `pytest.assert_raises` and supports strings and regex objects.

    Args:
        check: A check object or callable that returns a check object to be evaluated.
        type_: The type of exception expected to fail the check.
        match: A string or regular expression to be evaluated against the message of the exception that triggered the failure.
    """
    async with assert_check_raises_in_context(type_, match, message=message) as assertion:
        assertion.set(check)

async def assert_check(
    check: Union[servo.checks.Check, Callable],
    message: Optional[str] = None,
    *,
    _success: bool = True,
    _exception_type: Optional[Type[Exception]] = None,
    _exception_match: Optional[str] = None
) -> None:
    """Assert the outcome of a check matches expectations.

    The check provided can be a previously executed Check object or a coroutine that returns a Check.
    In the event of an exceptional failure, underlying exceptions are chained to facilitate debugging.
    This method underlies other higher level semantically named assertions prefixed with `assert_check_`.

    Args:
        check: The check object or coroutine that returns a check object to be evaluated.
        message: An optional message to annotate a failing assertion. When omitted, a message is synthesized.
    """
    if asyncio.iscoroutine(check):
        result = await check
        if callable(result):
            result = await result
    elif isinstance(check, servo.checks.Check):
        result = check
    else:
        raise TypeError(f"unknown check: {check}")

    # NOTE: Take care to chain the exceptions rescued by the Check for attribution
    if _success is False and result.success is False:
        # Make sure we failed in the right way
        if result.exception:
            if _exception_type or _exception_match:
                with pytest.raises(_exception_type, match=_exception_match):
                    raise result.exception
        elif _exception_type:
            raise AssertionError(
                f"Check(id='{result.id}') '{result.name}' was expected to raise a {_exception_type.__name__} but it did not: {message}"
            ) from result.exception

    if result.success != _success:
        if result.success:
            raise AssertionError(f"Check(id='{result.id}') '{result.name}' succeeded when you were expecting a failure")
        else:
            raise AssertionError(
                f"Check(id='{result.id}') '{result.name}' failed: {message or result.message}"
            ) from result.exception


# TODO: Move these into library functions. Do we want replace/merge versions?
async def add_annotations_to_podspec_of_deployment(deployment, annotations: Dict[str, str]) -> None:
    servo.logger.info(f"adding annotations {annotations} to PodSpec of Deployment '{deployment.name}'")
    existing_annotations = deployment.pod_template_spec.metadata.annotations or {}
    existing_annotations.update(annotations)
    deployment.pod_template_spec.metadata.annotations = existing_annotations
    await deployment.patch()


async def add_labels_to_podspec_of_deployment(deployment, labels: List[str]) -> None:
    servo.logger.info(f"adding labels {labels} to PodSpec of Deployment '{deployment.name}'")
    existing_labels = deployment.pod_template_spec.metadata.labels or {}
    existing_labels.update(labels)
    deployment.pod_template_spec.metadata.labels = existing_labels
    await deployment.patch()

@contextlib.asynccontextmanager
async def change_to_resource(resource: servo.connectors.kubernetes.KubernetesModel):
    status = resource.status
    metadata = resource.obj.metadata

    if isinstance(resource, servo.connectors.kubernetes.Deployment):
        async with resource.rollout():
            yield
    else:
        # allow the resource to be changed
        yield

    await resource.refresh()

    # early exit if nothing changed
    if (resource.obj.metadata.resource_version == metadata.resource_version):
        servo.logger.debug(f"exiting early: metadata resource version has not changed")
        return

    if hasattr(status, "observed_generation"):
        while status.observed_generation == resource.status.observed_generation:
            await resource.refresh()

    # wait for the change to roll out
    if isinstance(resource, servo.connectors.kubernetes.Deployment):
        await resource.wait_until_ready()
    elif isinstance(resource, servo.connectors.kubernetes.Pod):
        await resource.wait_until_ready()
    elif isinstance(resource, servo.connectors.kubernetes.Service):
        pass
    else:
        servo.logger.warning(f"no change observation strategy for Kubernetes resource of type `{resource.__class__.__name__}`")

class LoadGenerator(pydantic.BaseModel):
    request_count: int = 0
    _request: httpx.Request = pydantic.PrivateAttr()
    _event: asyncio.Event = pydantic.PrivateAttr(default_factory=asyncio.Event)
    _task: Optional[asyncio.Task] = pydantic.PrivateAttr(None)

    def __init__(self, target: Union[str, httpx.Request]) -> None:
        super().__init__()
        if isinstance(target, httpx.Request):
            self._request = target
        elif isinstance(target, str):
            self._request = httpx.Request("GET", target)
        else:
            raise TypeError(f"unknown target type '{target.__class__.__name__}': expected str or httpx.Request")

    @property
    def request(self) -> httpx.Request:
        return self._request

    @property
    def url(self) -> str:
        return self._request.url

    def start(self) -> None:
        """Start sending traffic."""
        if self.is_running:
            raise RuntimeError("Cannot start a load generator that is already running")

        async def _send_requests() -> None:
            started_at = datetime.datetime.now()
            async with httpx.AsyncClient() as client:
                while not self._event.is_set():
                    servo.logger.trace(f"Sending traffic to {self.url}...")
                    try:
                        await client.send(self.request, timeout=1.0)
                    except httpx.TimeoutException as err:
                        servo.logger.warning(f"httpx.TimeoutException encountered sending request {self.request}: {err}")
                        pass
                    self.request_count += 1

            duration = servo.Duration(datetime.datetime.now() - started_at)
            servo.logger.success(f"Sent {self.request_count} requests to {self.url} over {duration} seconds.")

        self._event.clear()
        self._task = asyncio.create_task(_send_requests())

    @property
    def is_running(self) -> bool:
        """Return True if traffic is being sent."""
        return self._task is not None

    def stop(self) -> None:
        """Stop sending traffic."""
        self._event.set()

        if self._task:
            self._task.cancel()

    async def run_until(
        self,
        condition: Union[servo.Futuristic, servo.DurationDescriptor],
        *,
        timeout: servo.DurationDescriptor = servo.Duration("1m")
    ) -> None:
        """Send traffic until a condition is met or a timeout expires.

        If the load generator is not already running, it is started.

        Args:
            condition: A futuristic object (async Task, coroutine, or awaitable)
                to monitor for completion or a time duration descriptor (e.g. "30s",
                15, 2.5, or a servo.Duration object) to send for a fixed time
                interval.
            timeout: A time duration descriptor describing the timeout interval.

        Raises:
            asyncio.TimeoutError: Raised if the timeout expires before the
                condition is met.
        """
        if servo.isfuturistic(condition):
            future = asyncio.ensure_future(condition)
        else:
            # create a sleeping coroutine for the desired duration
            duration = servo.Duration(condition)
            future = asyncio.create_task(asyncio.sleep(duration.total_seconds()))

        if not self.is_running:
            self.start()

        try:
            duration = servo.Duration(timeout)
            await asyncio.wait_for(
                future,
                timeout=duration.total_seconds()
            )
        except asyncio.TimeoutError:
            servo.logger.error(f"Timed out after {duration} waiting for condition: {condition}")
        finally:
            self.stop()

            with contextlib.suppress(asyncio.CancelledError):
                await self._task

@pytest.fixture
def load_generator() -> Callable[[Union[str, httpx.Request]], LoadGenerator]:
    return LoadGenerator

async def wait_for_check_to_pass(
    check: Coroutine[None, None, servo.Check],
    *,
    timeout: servo.Duration = servo.Duration("15s")
) -> servo.Check:
    async def _loop_check() -> servo.Check:
        while True:
            result = await check()
            if result.success:
                break

        return result

    try:
        check = await asyncio.wait_for(
            _loop_check(),
            timeout=timeout.total_seconds()
        )
    except asyncio.TimeoutError as err:
        servo.logger.error(f"Check timed out after {timeout}. Final state: {devtools.pformat(check)}")
        raise err

    return check

async def _remedy_check(id: str, *, config, deployment, kube_port_forward, load_generator, checks) -> None:
    envoy_proxy_port = servo.connectors.opsani_dev.ENVOY_SIDECAR_DEFAULT_PORT
    servo.logger.warning(f"Remedying failing check '{id}'...")
    if id == 'check_deployment_annotations':
        ## Step 1
        servo.logger.critical("Step 1 - Annotate the Deployment PodSpec")
        async with change_to_resource(deployment):
            await add_annotations_to_podspec_of_deployment(deployment,
                {
                    "prometheus.opsani.com/path": "/stats/prometheus",
                    "prometheus.opsani.com/port": "9901",
                    "prometheus.opsani.com/scrape": "true",
                    "prometheus.opsani.com/scheme": "http",
                    "servo.opsani.com/optimizer": config.optimizer.id,
                }
            )

    elif id == 'check_deployment_labels':
        # Step 2: Verify the labels are set on the Deployment pod spec
        servo.logger.critical("Step 2 - Label the Deployment PodSpec")
        async with change_to_resource(deployment):
            await add_labels_to_podspec_of_deployment(deployment,
                {
                    "sidecar.opsani.com/type": "envoy",
                    "servo.opsani.com/optimizer": servo.connectors.kubernetes.labelize(config.optimizer.id),
                }
            )

    elif id == 'check_deployment_envoy_sidecars':
        # Step 3
        servo.logger.critical("Step 3 - Inject Envoy sidecar container")
        async with change_to_resource(deployment):
            servo.logger.info(f"injecting Envoy sidecar to Deployment {deployment.name} PodSpec")
            await deployment.inject_sidecar('opsani-envoy', 'opsani/envoy-proxy:latest', service="fiber-http")

    elif id in {'check_prometheus_sidecar_exists', 'check_pod_envoy_sidecars', 'check_prometheus_is_accessible'}:
        servo.logger.warning(f"check failed: {id}")
        pass

    elif id == 'check_prometheus_targets':
        # Step 4
        servo.logger.critical("Step 4 - Check that Prometheus is discovering and scraping annotated Pods")
        servo.logger.info("waiting for Prometheus to scrape our Pods")

    elif id == 'check_envoy_sidecar_metrics':
        # Step 5
        servo.logger.critical("Step 5 - Check that traffic metrics are coming in from Envoy")
        servo.logger.info(f"Sending test traffic to Envoy through deploy/fiber-http")
        async with kube_port_forward("deploy/fiber-http", envoy_proxy_port) as envoy_url:
            await load_generator(envoy_url).run_until(
                wait_for_check_to_pass(
                    functools.partial(checks.run_one, id=f"check_envoy_sidecar_metrics")
                )
            )


    elif id == 'check_service_proxy':
        # Step 6
        servo.logger.critical("Step 6 - Proxy Service traffic through Envoy")

        # Update the port to point to the sidecar
        service = await servo.connectors.kubernetes.Service.read("fiber-http", config.namespace)
        service.ports[0].target_port = envoy_proxy_port
        async with change_to_resource(service):
            await service.patch()

    elif id == 'check_tuning_is_running':
        servo.logger.critical("Step 7 - Bring tuning Pod online")
        async with change_to_resource(deployment):
            await deployment.ensure_tuning_pod()

    elif id == 'check_traffic_metrics':
        # Step 8
        servo.logger.critical("Step 8 - Verify Service traffic makes it through Envoy and gets aggregated by Prometheus")
        async with kube_port_forward(f"service/fiber-http", 80) as service_url:
            await load_generator(service_url).run_until(
                wait_for_check_to_pass(
                    functools.partial(checks.run_one, id=f"check_traffic_metrics")
                )
            )

    else:
        raise AssertionError(f"unhandled check: '{id}'")<|MERGE_RESOLUTION|>--- conflicted
+++ resolved
@@ -392,19 +392,11 @@
 
                 # Step 2: Verify the labels are set on the Deployment pod spec
                 # TODO: label order is not guaranteed. The following bandaid should be replaced with a more scalable solution
-                label_matcher = re.escape("deployment 'fiber-http' is missing labels: ")
-                type_label_esc = re.escape("sidecar.opsani.com/type=envoy")
-                optimizer_label_esc = re.escape("servo.opsani.com/optimizer=test.com_foo")
-                label_matcher = f"{label_matcher}(?:{type_label_esc}\ {optimizer_label_esc}|{optimizer_label_esc}\ {type_label_esc})"
                 servo.logger.critical("Step 2 - Label the Deployment PodSpec")
                 await assert_check_raises(
                     checks.run_one(id=f"check_deployment_labels"),
                     servo.checks.CheckError,
-<<<<<<< HEAD
-                    label_matcher
-=======
                     re.escape("deployment 'fiber-http' is missing labels: servo.opsani.com/optimizer=test.com_foo, sidecar.opsani.com/type=envoy")
->>>>>>> 789f6b1f
                 )
 
                 async with change_to_resource(deployment):
