--- conflicted
+++ resolved
@@ -549,10 +549,6 @@
                             query="sum(rate(envoy_cluster_upstream_rq_total[15s]))",
                             step="5s",
                             absent="ignore",
-<<<<<<< HEAD
-=======
-                            eager="20s",
->>>>>>> 6901d5f7
                         ),
                         PrometheusMetric(
                             "error_rate",
@@ -583,7 +579,6 @@
                         )
 
                 connector = PrometheusConnector(config=config, optimizer=optimizer)
-<<<<<<< HEAD
                 event_loop.call_later(30, asyncio.create_task, burst_traffic())
                 measurement = await asyncio.wait_for(
                     connector.measure(control=servo.Control(duration="5m")),
@@ -591,17 +586,6 @@
                 )
                 assert measurement
                 assert len(measurement) == 1
-=======
-                event_loop.call_later(15, asyncio.create_task, burst_traffic())
-                measurement = await asyncio.wait_for(
-                    connector.measure(control=servo.Control(duration="10m")),
-                    timeout=300,  # NOTE: if we haven't returned in 5 minutes all is lost
-                )
-                assert measurement
-                assert (
-                    len(measurement) == 1
-                ), "expected one TimeSeries (error_rate should be absent)"
->>>>>>> 6901d5f7
                 time_series = measurement[0]
 
                 # Check that the readings are zero on both sides of the measurement but not in between
