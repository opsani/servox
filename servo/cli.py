from __future__ import annotations

import asyncio
import datetime
import enum
import functools
import json
import pathlib
import re
import shlex
import subprocess
import sys
import textwrap
import time
from typing import Any, Awaitable, Callable, Dict, Iterable, List, Optional, Pattern, Set, Tuple, Type, Union

import bullet
import click
import devtools
import loguru
import pydantic
import pygments
import pygments.formatters
import tabulate
import timeago
import typer
import yaml

import servo
import servo.runner
import servo.utilities.yaml


class Section(str, enum.Enum):
    ASSEMBLY = "Assembly Commands"
    OPS = "Operational Commands"
    CONFIG = "Configuration Commands"
    CONNECTORS = "Connector Commands"
    COMMANDS = "Commands"
    OTHER = "Other Commands"


class LogLevel(str, enum.Enum):
    TRACE = "TRACE"
    DEBUG = "DEBUG"
    INFO = "INFO"
    SUCCESS = "SUCCESS"
    WARNING = "WARNING"
    ERROR = "ERROR"
    CRITICAL = "CRITICAL"


class ConfigOutputFormat(servo.AbstractOutputFormat):
    yaml = servo.YAML_FORMAT
    json = servo.JSON_FORMAT
    dict = servo.DICT_FORMAT
    text = servo.TEXT_FORMAT
    configmap = servo.CONFIGMAP_FORMAT


class SchemaOutputFormat(servo.AbstractOutputFormat):
    json = servo.JSON_FORMAT
    text = servo.TEXT_FORMAT
    dict = servo.DICT_FORMAT
    html = servo.HTML_FORMAT


class VersionOutputFormat(servo.AbstractOutputFormat):
    text = servo.TEXT_FORMAT
    json = servo.JSON_FORMAT


# FIXME: Eliminate the mixin and put our context object onto the Click.obj instance
class Context(typer.Context):
    """
    Context models state required by different CLI invocations.

    Hydration of the state if handled by callbacks on the `CLI` class.
    """

    # Basic configuration
    config_file: Optional[pathlib.Path] = None
    optimizer: Optional[servo.Optimizer] = None
    name: Optional[str] = None

    token: Optional[str] = None
    token_file: Optional[pathlib.Path] = None
    base_url: Optional[str] = None
    url: Optional[str] = None
    limit: Optional[int] = None

    # Assembled servo
    assembly: Optional[servo.Assembly] = None
    servo_: Optional[servo.Servo] = None

    # Active connector
    connector: Optional[servo.BaseConnector] = None

    # NOTE: Section defaults generally only apply to Groups (see notes below)
    section: Section = Section.COMMANDS

    @classmethod
    def attributes(cls) -> Set[str]:
        """Returns the names of the attributes to be hydrated by ContextMixin"""
        return {
            "config_file",
            "name",
            "optimizer",
            "assembly",
            "servo_",
            "connector",
            "section",
            "token",
            "token_file",
            "base_url",
            "url",
            "limit",
        }

    @property
    def servo(self) -> servo.Servo:
        return self.servo_

    def __init__(
        self,
        command: "Command",
        *args,
        config_file: Optional[pathlib.Path] = None,
        name: Optional[str] = None,
        optimizer: Optional[servo.Optimizer] = None,
        assembly: Optional[servo.Assembly] = None,
        servo_: Optional[servo.Servo] = None,
        connector: Optional[servo.BaseConnector] = None,
        section: Section = Section.COMMANDS,
        token: Optional[str] = None,
        token_file: Optional[pathlib.Path] = None,
        base_url: Optional[str] = None,
        url: Optional[str] = None,
        limit: Optional[int] = None,
        **kwargs,
    ) -> None: # noqa: D107
        self.config_file = config_file
        self.name = name
        self.optimizer = optimizer
        self.assembly = assembly
        self.servo_ = servo_
        self.connector = connector
        self.section = section
        self.token = token
        self.token_file = token_file
        self.base_url = base_url
        self.limit = limit
        return super().__init__(command, *args, **kwargs)


class ContextMixin:
    # NOTE: Override the Click `make_context` base method to inject our class
    def make_context(self, info_name, args, parent=None, **extra):
        if parent and not issubclass(parent.__class__, Context):
            raise ValueError(
                f"Encountered an unexpected parent subclass type '{parent.__class__}' while attempting to create a context"
            )

        for key, value in self.context_settings.items():
            if key not in extra:
                extra[key] = value

        if isinstance(parent, Context):
            for attribute in Context.attributes():
                if attribute not in extra:
                    extra[attribute] = getattr(parent, attribute)

        ctx = Context(self, info_name=info_name, parent=parent, **extra)
        with ctx.scope(cleanup=False):
            self.parse_args(ctx, args)
        return ctx


class Command(click.Command, ContextMixin):
    @property
    def section(self) -> Optional[Section]:
        # NOTE: The `callback` property is the decorated function. See `command()` on CLI
        return getattr(self.callback, "section", None)

    def make_context(self, info_name, args, parent=None, **extra):
        return ContextMixin.make_context(self, info_name, args, parent, **extra)


class Group(click.Group, ContextMixin):
    @property
    def section(self) -> Optional[Section]:
        # NOTE: For Groups, Typer doesn't give us a great way to pass the state (can't decorate callback fn)
        # so instead we hang it on the context and rely on the command() to override it
        if self.context_settings:
            return self.context_settings.get("section", None)
        else:
            return None

    def make_context(self, info_name, args, parent=None, **extra):
        return ContextMixin.make_context(self, info_name, args, parent, **extra)

    def format_commands(self, ctx, formatter):
        """
        Formats all commands into sections
        """

        sections_of_commands: Dict[Section, List[Tuple[str, Command]]] = {}
        for section in Section:
            sections_of_commands[section] = []

        for command_name in self.list_commands(ctx):
            command = self.get_command(ctx, command_name)
            if command.hidden:
                continue

            # Determine the command section
            # NOTE: We may have non-CLI instances so we guard attribute access
            section = getattr(command, "section", Section.COMMANDS)

            commands = sections_of_commands.get(section, [])
            commands.append(
                (
                    command_name,
                    command,
                )
            )
            sections_of_commands[section] = commands

        for section, commands in sections_of_commands.items():
            if len(commands) == 0:
                continue

            limit = formatter.width - 6 - max(len(cmd[0]) for cmd in commands)

            # Sort the connector and other commands as ordering isn't explicit
            if section in (
                Section.CONNECTORS,
                Section.OTHER,
            ):
                commands = sorted(commands)

            rows = []
            for name, command in commands:
                help = command.get_short_help_str(limit)
                rows.append((name, help))

            with formatter.section(section):
                formatter.write_dl(rows)


class OrderedGroup(Group):
    # NOTE: Rely on ordering of modern Python dicts
    def list_commands(self, ctx):
        return self.commands


class CLI(typer.Typer, servo.logging.Mixin):
    section: Section = Section.COMMANDS

    def __init__(
        self,
        *args,
        name: Optional[str] = None,
        help: Optional[str] = None,
        command_type: Optional[Type[click.Command]] = None,
        callback: Optional[Callable] = typer.models.Default(None),
        section: Section = Section.COMMANDS,
        **kwargs,
    ) -> None: # noqa: D107

        # NOTE: Set default command class to get custom context
        if command_type is None:
            command_type = Group
        if isinstance(callback, typer.models.DefaultPlaceholder):
            callback = self.root_callback
        self.section = section
        super().__init__(
            *args, name=name, help=help, cls=command_type, callback=callback, **kwargs
        )

    def command(
        self,
        *args,
        cls: Optional[Type[click.Command]] = None,
        section: Section = None,
        **kwargs,
    ) -> Callable[[typer.models.CommandFunctionType], typer.models.CommandFunctionType]:
        # NOTE: Set default command class to get custom context & section support
        if cls is None:
            cls = Command

        # NOTE: This is a little fancy. We are decorating the function with the
        # section metadata and then returning the Typer decorator implementation
        parent_decorator = super().command(*args, cls=cls, **kwargs)

        def decorator(
            f: typer.models.CommandFunctionType,
        ) -> typer.models.CommandFunctionType:
            f.section = section if section else self.section
            return parent_decorator(f)

        return decorator

    def callback(
        self,
        *args,
        cls: Optional[Type[click.Command]] = None,
        **kwargs,
    ) -> Callable[[typer.models.CommandFunctionType], typer.models.CommandFunctionType]:
        # NOTE: Override the default to inject our Command class
        if cls is None:
            cls = Group
        return super().callback(*args, cls=cls, **kwargs)

    def add_cli(
        self,
        cli: "CLI",
        *args,
        cls: Optional[Type[click.Command]] = None,
        section: Optional[Section] = None,
        context_settings: Optional[Dict[Any, Any]] = None,
        **kwargs,
    ) -> None:
        if not isinstance(cli, CLI):
            raise ValueError(
                f"Cannot add cli of type '{cli.__class__}: not a servo.cli.CLI"
            )
        if cls is None:
            cls = Group
        if context_settings is None:
            context_settings = {}
        section = section if section else cli.section
        # NOTE: Hang section state on the context for `Group` to pick up later
        context_settings["section"] = section
        return self.add_typer(
            cli, *args, cls=cls, context_settings=context_settings, **kwargs
        )

    @staticmethod
    def root_callback(
        ctx: Context,
        optimizer: str = typer.Option(
            None,
            envvar="OPSANI_OPTIMIZER",
            show_envvar=True,
            metavar="OPTIMIZER",
            help="Opsani optimizer to connect to (format is example.com/app)",
        ),
        token: str = typer.Option(
            None,
            envvar="OPSANI_TOKEN",
            show_envvar=True,
            metavar="TOKEN",
            help="Opsani API access token",
        ),
        token_file: pathlib.Path = typer.Option(
            None,
            envvar="OPSANI_TOKEN_FILE",
            show_envvar=True,
            exists=True,
            file_okay=True,
            dir_okay=False,
            writable=False,
            readable=True,
            resolve_path=True,
            help="File to load the access token from",
        ),
        base_url: str = typer.Option(
            "https://api.opsani.com/",
            "--base-url",
            envvar="OPSANI_BASE_URL",
            show_envvar=True,
            show_default=True,
            metavar="URL",
            help="Base URL for connecting to Opsani API",
        ),
        url: str = typer.Option(
            None,
            hidden=True,
            envvar="OPSANI_URL",
            metavar="URL",
            help="Complete URL to reach the Opsani API, overriding the URL computed from the base URL",
        ),
        config_file: pathlib.Path = typer.Option(
            "servo.yaml",
            "--config-file",
            "-c",
            envvar="SERVO_CONFIG_FILE",
            show_envvar=True,
            exists=False,
            file_okay=True,
            dir_okay=False,
            writable=False,
            readable=True,
            resolve_path=True,
            help="Servo configuration file",
        ),
        name: Optional[str] = typer.Option(
            None,
            "--name",
            "-n",
            envvar="SERVO_NAME",
            show_envvar=True,
            help="Name of the servo to use",
        ),
        limit: Optional[int] = typer.Option(
            None,
            "--limit",
            help="Limit multi-servo concurrency",
        ),
        log_level: LogLevel = typer.Option(
            LogLevel.INFO,
            "--log-level",
            "-l",
            envvar="SERVO_LOG_LEVEL",
            show_envvar=True,
            help="Set the log level",
        ),
        no_color: Optional[bool] = typer.Option(
            None,
            "--no-color",
            envvar=["SERVO_NO_COLOR", "NO_COLOR"],
            help="Disable colored output",
        ),
    ):
        ctx.config_file = config_file
        ctx.name = name
        ctx.optimizer = optimizer
        ctx.token = token
        ctx.token_file = token_file
        ctx.base_url = base_url
        ctx.url = url
        ctx.limit = limit
        servo.logging.set_level(log_level)
        servo.logging.set_colors(not no_color)

        # TODO: This should be pluggable
        if ctx.invoked_subcommand not in {
            "init",
            "schema",
            "generate",
            "validate",
            "version",
        }:
            try:
                CLI.assemble_from_context(ctx)

            except (ValueError, pydantic.ValidationError) as error:
                typer.echo(f"fatal: invalid configuration: {error}", err=True)
                raise typer.Exit(2)

    @staticmethod
    def assemble_from_context(ctx: Context):
        if ctx.config_file is None:
            raise typer.BadParameter("Config file must be specified")

        if not ctx.config_file.exists():
            raise typer.BadParameter(f"Config file '{ctx.config_file}' does not exist")

        # Conditionalize based on multi-servo options
        optimizer = None
        configs = list(yaml.full_load_all(open(ctx.config_file)))
        if not isinstance(configs, list):
            raise TypeError(
                f'error: config file "{ctx.config_file}" parsed to an unexpected value of type "{configs.__class__}"'
            )

        if len(configs) == 0:
            configs.append({})

        if len(configs) == 1:
            config = configs[0]

            if not isinstance(config, dict):
                raise TypeError(
                    f'error: config file "{ctx.config_file}" parsed to an unexpected value of type "{config.__class__}"'
                )

            if config.get("optimizer", None) == None:
                if ctx.optimizer is None:
                    raise typer.BadParameter("An optimizer must be specified")

                # Resolve token
                if ctx.token is None and ctx.token_file is None:
                    raise typer.BadParameter(
                        "API token must be provided via --token (ENV['OPSANI_TOKEN']) or --token-file (ENV['OPSANI_TOKEN_FILE'])"
                    )

                if ctx.token is not None and ctx.token_file is not None:
                    raise typer.BadParameter("--token and --token-file cannot both be given")

                if ctx.token_file is not None and ctx.token_file.exists():
                    ctx.token = ctx.token_file.read_text().strip()

                if len(ctx.token) == 0 or ctx.token.isspace():
                    raise typer.BadParameter("token cannot be blank")

                optimizer = servo.Optimizer(
                    ctx.optimizer, token=ctx.token, base_url=ctx.base_url, url=ctx.url
                )
        else:
            if ctx.optimizer:
                raise typer.BadParameter(f"An optimizer cannot be specified in a multi-servo configuration (found {ctx.optimizer})")

            if ctx.token or ctx.token_file:
                raise typer.BadParameter("A token cannot be specified in a multi-servo configuration")

            if ctx.limit:
                if len(configs) > ctx.limit:
                    servo.logger.warning(f"concurrent servo execution limited to {ctx.limit}: declining to run {len(configs) - ctx.limit} configured servos")
                    configs = configs[0:ctx.limit]

        # Assemble the Servo
        try:
            assembly = servo.Assembly.assemble(
                config_file=ctx.config_file,
                configs=configs,
                optimizer=optimizer
            )
        except pydantic.ValidationError as error:
            typer.echo(error, err=True)
            raise typer.Exit(2) from error

        # Target a specific servo if possible
        ctx.assembly = assembly
        if assembly.servos:
            if len(assembly.servos) == 1:
                ctx.servo_ = assembly.servos[0]

                if ctx.name and ctx.servo_.name != ctx.name:
                    raise typer.BadParameter(f"No servo was found named \"{ctx.name}\"")

            elif ctx.name:
                for servo_ in assembly.servos:
                    if servo_.name == ctx.name:
                        ctx.servo_ = servo_
                        break

                if ctx.servo_ is None:
                    raise typer.BadParameter(f"No servo was found named \"{ctx.name}\"")

        run_async(assembly.startup())

    @staticmethod
    def connectors_named(names: List[str], servo_: servo.Servo) -> List[servo.BaseConnector]:
        connectors: List[servo.BaseConnector] = []
        for name in names:
            size = len(connectors)
            for connector in servo_.all_connectors:
                if connector.name == name:
                    connectors.append(connector)
                    break

            if len(connectors) == size:
                raise typer.BadParameter(f"no connector found named '{name}'")

        return connectors

    @staticmethod
    def connectors_type_callback(
        context: typer.Context, value: Optional[Union[str, List[str]]]
    ) -> Optional[Union[Type[servo.BaseConnector], List[Type[servo.BaseConnector]]]]:
        """
        Transforms a one or more connector key-paths into Connector types
        """
        if value:
            if isinstance(value, str):
                if connector := servo.connector._connector_class_from_string(value):
                    return connector
                else:
                    raise typer.BadParameter(
                        f"no Connector type found for key '{value}'"
                    )
            else:
                connectors: List[servo.BaseConnector] = []
                for key in value:
                    if connector := servo.connector._connector_class_from_string(key):
                        connectors.append(connector)
                    else:
                        raise typer.BadParameter(
                            f"no Connector type found for key '{key}'"
                        )
                return connectors
        else:
            return None

    @staticmethod
    def connector_routes_callback(
        context: typer.Context, value: Optional[List[str]]
    ) -> Optional[Dict[str, Type[servo.BaseConnector]]]:
        """
        Transforms a one or more connector descriptors into a dict of names to Connectors
        """
        if not value:
            return None

        routes: Dict[str, Type[servo.BaseConnector]] = {}
        for key in value:
            if ":" in key:
                # We have an alias descriptor
                name, identifier = key.split(":", 2)
            else:
                # Vanilla key-path or class name
                name = None
                identifier = key

            if connector_class := servo.connector._connector_class_from_string(
                identifier
            ):
                if name is None:
                    name = connector_class.__default_name__
                routes[name] = connector_class
            else:
                raise typer.BadParameter(
                    f"no connector found for identifier '{identifier}'"
                )

        return routes

    @staticmethod
    def duration_callback(
        context: typer.Context, value: Optional[str]
    ) -> Optional[Union[servo.BaseConnector, List[servo.BaseConnector]]]:
        """
        Transform a string into a Duration object.

        Parses duration strings.
        """
        if not value:
            return None

        try:
            return servo.Duration(value)
        except ValueError as e:
            raise typer.BadParameter(f"invalid duration parameter: {e}") from e


class ConnectorCLI(CLI):
    connector_type: Type[servo.BaseConnector]

    # CLI registry
    __clis__: Set["CLI"] = set()

    def __init__(
        self,
        connector_type: Type[servo.BaseConnector],
        *args,
        name: Optional[str] = None,
        help: Optional[str] = None,
        command_type: Optional[Type[click.Command]] = None,
        callback: Optional[Callable] = typer.models.Default(None),
        section: Section = Section.COMMANDS,
        **kwargs,
    ) -> None: # noqa: D107
        # Register for automated inclusion in the ServoCLI
        ConnectorCLI.__clis__.add(self)

        def connector_callback(
            context: Context,
            connector: Optional[str] = typer.Option(
                None,
                "--connector",
                "-c",
                metavar="CONNECTOR",
                help="Connector to activate",
            ),
        ) -> None:
            if context.servo is None:
                raise typer.BadParameter(f"A servo must be selected")

            instances = list(filter(lambda c: isinstance(c, connector_type), context.servo.connectors))
            instance_count = len(instances)
            if instance_count == 0:
                raise typer.BadParameter(f"no instances of \"{connector_type.__name__}\" are active the in servo \"{context.servo.name}\"")
            elif instance_count == 1:
                context.connector = instances[0]
            else:
                names = []
                for instance in instances:
                    if instance.name == connector:
                        context.connector = instance
                        break
                    names.append(instance.name)

                if context.connector is None:
                    if connector is None:
                        raise typer.BadParameter(f"multiple instances of \"{connector_type.__name__}\" found in servo \"{context.servo.name}\": select one of {repr(names)}")
                    else:
                        raise typer.BadParameter(f"no connector named \"{connector}\" of type \"{connector_type.__name__}\" found in servo \"{context.servo.name}\": select one of {repr(names)}")

        if name is None:
            name = servo.utilities.strings.commandify(connector_type.__default_name__)
        if help is None:
            help = connector_type.description
        if isinstance(callback, typer.models.DefaultPlaceholder):
            callback = connector_callback

        super().__init__(
            *args,
            name=name,
            help=help,
            command_type=command_type,
            callback=callback,
            section=section,
            **kwargs,
        )


class ServoCLI(CLI):
    """
    Provides the top-level commandline interface for interacting with the servo.
    """

    def __init__(
        self,
        *args,
        name: Optional[str] = "servo",
        command_type: Optional[Type[click.Command]] = None,
        add_completion: bool = True,
        no_args_is_help: bool = True,
        **kwargs,
    ) -> None: # noqa: D107
        # NOTE: We pass OrderedGroup to suppress sorting of commands alphabetically
        if command_type is None:
            command_type = OrderedGroup
        super().__init__(
            *args,
            command_type=command_type,
            name=name,
            add_completion=add_completion,
            no_args_is_help=no_args_is_help,
            **kwargs,
        )
        self.add_commands()

    def add_commands(self) -> None:
        self.add_ops_commands()
        self.add_config_commands()
        self.add_assembly_commands()
        self.add_connector_commands()

    @property
    def logger(self) -> loguru.Logger:
        return servo.logger

    def add_assembly_commands(self) -> None:
        @self.command(section=Section.ASSEMBLY)
        def init(
            context: Context,
            dotenv: bool = typer.Option(
                True,
                help="Generate .env file",
            ),
        ) -> None:
            """
            Initialize a servo assembly
            """
            if dotenv:
                dotenv_file = pathlib.Path(".env")
                write_dotenv = True
                if dotenv_file.exists():
                    write_dotenv = typer.confirm(
                        f"File '{dotenv_file}' already exists. Overwrite it?"
                    )

                if write_dotenv:
                    optimizer = typer.prompt(
                        "Opsani optimizer? (format: dev.opsani.com/app-name)",
                        default=context.optimizer,
                    )
                    optimizer != context.optimizer or typer.echo()
                    token = typer.prompt("API token?", default=context.token)
                    token != context.token or typer.echo()
                    dotenv_file.write_text(
                        f"OPSANI_OPTIMIZER={optimizer}\nOPSANI_TOKEN={token}\nSERVO_LOG_LEVEL=DEBUG\n"
                    )
                    typer.echo(".env file initialized")

            customize = typer.confirm(
                f"Generating servo.yaml. Do you want to select the connectors?"
            )
            if customize:
                types = servo.Assembly.all_connector_types()
                types.remove(servo.Servo)

                check = bullet.Check(
                    "\nWhich connectors do you want to activate? [space to (de)select]",
                    choices=list(map(lambda c: c.name, types)),
                    check=" √",
                    indent=0,
                    margin=4,
                    align=4,
                    pad_right=4,
                    check_color=bullet.colors.bright(bullet.colors.foreground["green"]),
                    check_on_switch=bullet.colors.bright(
                        bullet.colors.foreground["black"]
                    ),
                    background_color=bullet.colors.background["black"],
                    background_on_switch=bullet.colors.background["white"],
                    word_color=bullet.colors.foreground["white"],
                    word_on_switch=bullet.colors.foreground["black"],
                )

                result = check.launch()
                connectors = list(
                    filter(
                        None,
                        map(
                            lambda c: c.__default_name__ if c.name in result else None,
                            servo.Assembly.all_connector_types(),
                        ),
                    )
                )
            else:
                connectors = None

            typer_click_object = typer.main.get_group(self)
            context.invoke(
                typer_click_object.commands["generate"], connectors=connectors
            )

        show_cli = CLI(name="show", help="Display one or more resources")

        @show_cli.command()
        def components(context: Context) -> None:
            """
            Display adjustable components
            """
            for servo_ in context.assembly.servos:
                if context.servo_ and context.servo_ != servo_:
                    continue

                results = run_async(servo_.dispatch_event(servo.Events.COMPONENTS))
                headers = ["COMPONENT", "SETTINGS", "CONNECTOR"]
                table = []
                for result in results:
                    for component in result.value:
                        settings_list = sorted(
                            list(
                                map(
                                    lambda s: f"{s.name}={s.human_readable_value} {s.summary()}",
                                    component.settings,
                                )
                            )
                        )
                        row = [
                            component.name,
                            "\n".join(settings_list),
                            result.connector.name,
                        ]
                        table.append(row)

                    if len(context.assembly.servos) > 1:
                        typer.echo(f"{servo_.name}")
                    typer.echo(tabulate.tabulate(table, headers, tablefmt="plain") + "\n")

        @show_cli.command()
        def events(
            context: Context,
            all: bool = typer.Option(
                None,
                "--all",
                "-a",
                help="Include models from all available connectors",
            ),
            by_connector: bool = typer.Option(
                None,
                "--by-connector",
                "-c",
                help="Display output by connector instead of event",
            ),
            before: bool = typer.Option(
                None,
                help="Display before event handlers",
            ),
            on: bool = typer.Option(
                None,
                help="Display on event handlers",
            ),
            after: bool = typer.Option(
                None,
                help="Display after event handlers",
            ),
        ) -> None:
            """
            Display event handler info
            """
            for servo_ in context.assembly.servos:
                if context.servo and context.servo != servo_:
                    continue

                event_handlers: List[servo.EventHandler] = []
                connectors = (
                    context.assembly.all_connector_types()
                    if all
                    else servo_.all_connectors
                )

                for connector in connectors:
                    event_handlers.extend(connector.__event_handlers__)

                # If we have switched any on the preposition only include explicitly flagged
                preposition_switched = list(
                    filter(lambda s: s is not None, (before, on, after))
                )
                if preposition_switched:
                    if False in preposition_switched:
                        # Handle explicit exclusions
                        prepositions = [
                            servo.Preposition.BEFORE,
                            servo.Preposition.ON,
                            servo.Preposition.AFTER,
                        ]
                        if before == False:
                            prepositions.remove(servo.Preposition.BEFORE)
                        if on == False:
                            prepositions.remove(servo.Preposition.ON)
                        if after == False:
                            prepositions.remove(servo.Preposition.AFTER)
                    else:
                        # Add explicit inclusions
                        prepositions = []
                        if before:
                            prepositions.append(servo.Preposition.BEFORE)
                        if on:
                            prepositions.append(servo.Preposition.ON)
                        if after:
                            prepositions.append(servo.Preposition.AFTER)
                else:
                    prepositions = [
                        servo.Preposition.BEFORE,
                        servo.Preposition.ON,
                        servo.Preposition.AFTER,
                    ]

                sorted_event_names = sorted(
                    list(set(map(lambda handler: handler.event.name, event_handlers)))
                )
                table = []

                if by_connector:
                    headers = ["CONNECTOR", "EVENTS"]
                    connector_types_by_name = dict(
                        map(
                            lambda handler: (
                                handler.connector_type.name,
                                connector,
                            ),
                            event_handlers,
                        )
                    )
                    sorted_connector_names = sorted(connector_types_by_name.keys())
                    for connector_name in sorted_connector_names:
                        connector_types_by_name[connector_name]
                        event_labels = []
                        for event_name in sorted_event_names:
                            for preposition in prepositions:
                                handlers = list(
                                    filter(
                                        lambda h: h.event.name == event_name
                                        and h.preposition == preposition
                                        and h.connector_type.name == connector_name,
                                        event_handlers,
                                    )
                                )
                                if handlers:
                                    if preposition != servo.Preposition.ON:
                                        event_labels.append(f"{preposition} {event_name}")
                                    else:
                                        event_labels.append(event_name)

                        row = [connector_name, "\n".join(event_labels)]
                        table.append(row)
                else:
                    headers = ["EVENT", "CONNECTORS"]
                    for event_name in sorted_event_names:
                        for preposition in prepositions:
                            handlers = list(
                                filter(
                                    lambda h: h.event.name == event_name
                                    and h.preposition == preposition,
                                    event_handlers,
                                )
                            )
                            if handlers:
                                sorted_connector_names = sorted(
                                    list(
                                        set(
                                            map(
                                                lambda handler: handler.connector_type.name,
                                                handlers,
                                            )
                                        )
                                    )
                                )
                                if preposition != servo.Preposition.ON:
                                    label = f"{preposition} {event_name}"
                                else:
                                    label = event_name
                                row = [label, "\n".join(sorted(sorted_connector_names))]
                                table.append(row)

                if len(context.assembly.servos) > 1:
                    typer.echo(f"{servo_.name}")
                typer.echo(tabulate.tabulate(table, headers, tablefmt="plain") + "\n")

        @show_cli.command()
        def metrics(context: Context) -> None:
            """
            Display measurable metrics
            """
            for servo_ in context.assembly.servos:
                if context.servo and context.servo != servo_:
                    continue

                metrics_to_connectors: Dict[str, Tuple[str, Set[str]]] = {}
                results = run_async(servo_.dispatch_event("metrics"))
                for result in results:
                    for metric in result.value:
                        units_and_connectors = metrics_to_connectors.get(
                            metric.name, [metric.unit, set()]
                        )
                        units_and_connectors[1].add(result.connector.__class__.name)
                        metrics_to_connectors[metric.name] = units_and_connectors

                headers = ["METRIC", "UNIT", "CONNECTORS"]
                table = []
                for metric in sorted(metrics_to_connectors.keys()):
                    units_and_connectors = metrics_to_connectors[metric]
                    unit = units_and_connectors[0]
                    unit_str = f"{unit.name} ({unit.value})"
                    row = [metric, unit_str, "\n".join(sorted(units_and_connectors[1]))]
                    table.append(row)

                if len(context.assembly.servos) > 1:
                    typer.echo(f"{servo_.name}")
                typer.echo(tabulate.tabulate(table, headers, tablefmt="plain") + "\n")

        self.add_cli(show_cli, section=Section.ASSEMBLY)

        @self.command("list", section=Section.ASSEMBLY)
        def list_(
            context: Context,
        ) -> None:
            """List servos in the assembly"""
            headers = ["NAME", "OPTIMIZER", "DESCRIPTION"]
            table = []

            for servo_ in context.assembly.servos:
                row = [
                    servo_.name,
                    servo_.optimizer.id,
                    servo_.description or "-",
                ]
                table.append(row)

            typer.echo(tabulate.tabulate(table, headers, tablefmt="plain"))

        @self.command(section=Section.ASSEMBLY)
        def connectors(
            context: Context,
            all: bool = typer.Option(
                False,
                "--all",
                "-a",
                help="Include models from all available connectors",
            ),
            verbose: bool = typer.Option(
                False, "--verbose", "-v", help="Display verbose info"
            ),
        ) -> None:
            """Manage connectors"""

            headers = ["NAME", "TYPE", "VERSION", "DESCRIPTION"]
            if verbose:
                headers += ["HOMEPAGE", "MATURITY", "LICENSE"]
            if all:
                headers[0] = "DEFAULT NAME"

            for servo_ in context.assembly.servos:
                if context.servo_ and context.servo_ != servo_:
                    continue

                table = []
                connectors = (
                    context.assembly.all_connector_types()
                    if all
                    else servo_.all_connectors
                )

                connectors_by_type = {}
                for c in connectors:
                    c_type = c.__class__ if isinstance(c, servo.BaseConnector) else c
                    c_list = connectors_by_type.get(c_type, [])
                    c_list.append(c)
                    connectors_by_type[c_type] = c_list

                for connector_type in connectors_by_type.keys():
                    if all:
                        names = [connector_type.__default_name__]
                    else:
                        names = list(
                            map(lambda c: c.name, connectors_by_type[connector_type])
                        )
                    row = [
                        "\n".join(names),
                        connector_type.name,
                        connector_type.version,
                        connector_type.description,
                    ]
                    if verbose:
                        row += [
                            connector_type.homepage,
                            connector_type.maturity,
                            connector_type.license,
                        ]
                    table.append(row)

                if not all and len(context.assembly.servos) > 1:
                    typer.echo(f"{servo_.name}")
                typer.echo(tabulate.tabulate(table, headers, tablefmt="plain") + "\n")

                # if we are printing all we only need one iteration
                if all:
                    break

    def add_ops_commands(self, section=Section.OPS) -> None:
        @self.command(section=section)
        def run(
            context: Context,
            check: bool = typer.Option(
                False,
                "--check",
                "-c",
                help="Verify all checks pass before running",
                envvar="SERVO_RUN_CHECK",
            ),
        ) -> None:
            """
            Run the servo
            """
            if check:
                typer_click_object = typer.main.get_group(self)
                context.invoke(
                    typer_click_object.commands["check"], exit_on_success=False
                )

            if context.assembly:
                servo.runner.AssemblyRunner(context.assembly).run()
            else:
                raise typer.Abort("failed to assemble servo")

        def validate_connectors_respond_to_event(
            connectors: Iterable[servo.BaseConnector], event: str
        ) -> None:
            for connector in connectors:
                if not connector.responds_to_event(event):
                    raise typer.BadParameter(
                        f"connectors of type '{connector.__class__.__name__}' do not respond to the event \"{event}\" (name='{connector.name}')"
                    )

        @self.command(section=section)
        def check(
            context: Context,
            connectors: Optional[List[str]] = typer.Argument(
                None,
                help="Connectors to check",
            ),
            name: Optional[List[str]] = typer.Option(
                False, "--name", "-n", help="Filter by name"
            ),
            id: Optional[List[str]] = typer.Option(
                False, "--id", "-i", help="Filter by ID"
            ),
            tag: Optional[List[str]] = typer.Option(
                False, "--tag", "-t", help="Filter by tag"
            ),
            halt_on: Optional[servo.ErrorSeverity] = typer.Option(
                servo.ErrorSeverity.CRITICAL,
                "--halt-on",
                "-h",
                help="Halt running on failure severity",
            ),
            verbose: bool = typer.Option(
                False, "--verbose", "-v", help="Display verbose output"
            ),
            quiet: bool = typer.Option(
                False,
                "--quiet",
                "-q",
                help="Do not echo generated output to stdout",
            ),
            wait: Optional[str] = typer.Option(
                None,
                "--wait",
                "-w",
                help="Wait for checks to pass",
                metavar="[DURATION]",
            ),
            delay: Optional[str] = typer.Option(
                None,
                "--delay",
                "-d",
                help="Delay duration. Requires --wait",
                metavar="[DURATION]",
            ),
            exit_on_success: bool = typer.Option(True, hidden=True),
        ) -> None:
            """
            Check that the servo is ready to run
            """
            # FIXME: temporary workaround until I can unwind Context overload
            if isinstance(context, click.core.Context):
                context = context.parent

            def parse_re(
                value: Optional[List[str]],
            ) -> Union[None, List[str], Pattern[str]]:
                if value and len(value) == 1:
                    val = value[0]
                    if val[:1] == "/" and val[-1] == "/":
                        return re.compile(val[1:-1])

                return value

            def parse_csv(
                value: Optional[List[str]],
            ) -> Union[None, List[str], Pattern[str]]:
                if value and len(value) == 1:
                    val = value[0]
                    if "," in val:
                        return list(map(lambda v: v.strip(), val.split(",")))

                return value

            def parse_id(
                value: Optional[List[str]],
            ) -> Union[None, List[str], Pattern[str]]:
                v = parse_re(value)
                if not isinstance(v, Pattern):
                    return parse_csv(v)

                return v

            async def check_servo(servo_: servo.Servo) -> bool:
                # Validate that explicit args support check events
                connector_objs = (
                    self.connectors_named(connectors, servo_) if connectors
                    else list(
                        filter(
                            lambda c: c.responds_to_event(servo.Events.CHECK),
                            servo_.all_connectors,
                        )
                    )

                )
                validate_connectors_respond_to_event(connector_objs, servo.Events.CHECK)

                progress = servo.DurationProgress(servo.Duration(wait or 0))
                progress.start()

                while True:
                    args = dict(name=parse_re(name), id=parse_id(id), tags=parse_csv(tag))
                    constraints = dict(filter(lambda i: bool(i[1]), args.items()))
                    results: List[servo.EventResult] = await servo_.dispatch_event(
                        servo.Events.CHECK,
                        servo.CheckFilter(**constraints),
                        include=connector_objs,
                        halt_on=halt_on,
                    )

                    def check_status_to_str(check: servo.Check) -> str:
                        if check.success:
                            return "√ PASSED"
                        else:
                            if check.warning:
                                return "! WARNING"
                            else:
                                return "X FAILED"

                    table = []
                    ready = True
                    if verbose:
                        headers = ["CONNECTOR", "CHECK", "ID", "TAGS", "STATUS", "MESSAGE"]
                        for result in results:
                            checks: List[servo.Check] = result.value
                            names, ids, tags, statuses, comments = [], [], [], [], []
                            for check in checks:
                                names.append(check.name)
                                ids.append(check.id)
                                tags.append(", ".join(check.tags) if check.tags else "-")
                                statuses.append(check_status_to_str(check))
                                comments.append(textwrap.shorten(check.message or "-", 70))
                                ready &= check.success

                            if not names:
                                continue

                            row = [
                                result.connector.name,
                                "\n".join(names),
                                "\n".join(ids),
                                "\n".join(tags),
                                "\n".join(statuses),
                                "\n".join(comments),
                            ]
                            table.append(row)
                    else:
                        headers = ["CONNECTOR", "STATUS", "ERRORS"]
                        for result in results:
                            checks: List[servo.Check] = result.value
                            if not checks:
                                continue

                            success = True
                            errors = []
                            for check in checks:
                                success &= check.passed
                                check.success or errors.append(
                                    f"{check.name}: {textwrap.wrap(check.message or '-')}"
                                )
                            ready &= success
                            status = "√ PASSED" if success else "X FAILED"
                            message = functools.reduce(
                                lambda m, e: m
                                + f"({errors.index(e) + 1}/{len(errors)}) {e}\n",
                                errors,
                                "",
                            )
                            row = [result.connector.name, status, message]
                            table.append(row)

                    # Output table
                    if not quiet:
                        typer.echo(tabulate.tabulate(table, headers, tablefmt="plain"))

                    if ready:
                        return True
                    elif progress.finished:
                        # Don't log a timeout if we aren't running in wait mode
                        if progress.duration:
                            self.logger.error(
                                f"timed out waiting for checks to pass {progress.duration}"
                            )
                        return False

                    if delay is not None:
                        self.logger.info(
                            f"waiting for {delay} before rerunning failing checks"
                        )
                        time.sleep(servo.Duration(delay).total_seconds())

            # Check all targeted servos
            if context.servo:
                ready = run_async(check_servo(context.servo))
            else:
                results = run_async(
                    asyncio.gather(
                        *list(
                            map(
                                lambda s: check_servo(s), context.assembly.servos
                            )
                        ),
                        return_exceptions=True
                    )
                )
                ready = functools.reduce(lambda x, y: x and y, results)

            # Return instead of exiting if we are being invoked
            if ready and not exit_on_success:
                return

            exit_code = 0 if ready else 1
            raise typer.Exit(exit_code)

        @self.command(section=section)
        def describe(
            context: Context,
            connectors: Optional[List[str]] = typer.Argument(
                None,
                help="The connectors to describe"
            ),
        ) -> None:
            """
            Display current state of servo resources
            """

            for servo_ in context.assembly.servos:
                if context.servo_ and context.servo_ != servo_:
                    continue

                # Validate that explicit args support describe events
                connectors_ = (
                    self.connectors_named(connectors, servo_=servo_) if connectors
                    else servo_.all_connectors
                )

                results: List[servo.EventResult] = run_async(
                    servo_.dispatch_event(servo.Events.DESCRIBE, include=connectors_)
                )
                headers = ["CONNECTOR", "COMPONENTS", "METRICS"]
                table = []
                for result in results:
                    description: servo.Description = result.value
                    components_column = []
                    for component in description.components:
                        for setting in component.settings:
                            components_column.append(
                                f"{component.name}.{setting.name}={setting.human_readable_value}"
                            )

                    metrics_column = []
                    for metric in description.metrics:
                        metrics_column.append(f"{metric.name} ({metric.unit})")

                    result.connector.name
                    row = [
                        result.connector.name,
                        "\n".join(components_column),
                        "\n".join(metrics_column),
                    ]
                    table.append(row)

                if len(context.assembly.servos) > 1:
                    typer.echo(f"{servo_.name}")
                typer.echo(tabulate.tabulate(table, headers, tablefmt="plain"))

        def metrics_callback(
            context: typer.Context, value: Optional[List[str]]
        ) -> Optional[List[servo.Metric]]:
            if not value:
                return value

            all_metrics_by_name: Dict[str, servo.Metric] = {}
            results = run_async(context.servo.dispatch_event("metrics"))
            for result in results:
                for metric in result.value:
                    all_metrics_by_name[metric.name] = metric

            metrics: List[servo.Metric] = []
            for metric_name in value:
                if metric := all_metrics_by_name.get(metric_name, None):
                    metrics.append(metric)
                else:
                    raise typer.BadParameter(f"no metric found named '{metric_name}'")

            return metrics

        @self.command(section=section)
        def measure(
            context: Context,
            metrics: Optional[List[str]] = typer.Argument(
                None, help="Metrics to measure", callback=metrics_callback
            ),
            connectors: Optional[List[str]] = typer.Option(
                None,
                "--connectors",
                "-c",
                help="Connectors to measure from",
                metavar="[CONNECTORS]...",
            ),
            duration: Optional[str] = typer.Option(
                "0",
                "--duration",
                "-d",
                help="Duration of the measurement",
                metavar="DURATION",
                callback=self.duration_callback,
            ),
            verbose: bool = typer.Option(
                False,
                "--verbose",
                "-v",
                help="Display verbose output",
            ),
            humanize: bool = typer.Option(
                True,
                help="Display human readable output for units",
            ),
        ) -> None:
            """
            Capture measurements for one or more metrics
            """
            for servo_ in context.assembly.servos:
                if context.servo_ and servo_ != context.servo_:
                    continue

                connectors_ = (
                    self.connectors_named(connectors, servo_) if connectors
                    else list(
                        filter(
                            lambda c: c.responds_to_event(servo.Events.MEASURE),
                            servo_.all_connectors,
                        )
                    )
                )

                if metrics:
                    # Filter target connectors by metrics
                    results: List[servo.EventResult] = run_async(
                        servo_.dispatch_event(
                            servo.Events.METRICS, include=connectors_
                        )
                    )
                    for result in results:
                        result_metrics: List[servo.Metric] = result.value
                        metric_names: Set[str] = set(map(lambda m: m.name, result_metrics))
                        if not metric_names | set(metrics):
                            connectors.remove(result.connector)

                # Capture the measurements
                results: List[servo.EventResult] = run_async(
                    servo_.dispatch_event(
                        servo.Events.MEASURE,
                        metrics=metrics,
                        control=servo.Control(duration=duration),
                        include=connectors_,
                    )
                )

                # FIXME: The data that is crossing connector boundaries needs to be validated
                aggregated_by_metric: Dict[
                    servo.Metric,
                    Dict[
                        str,
                        Dict[
                            servo.BaseConnector, List[Tuple[servo.Numeric, servo.Reading]]
                        ],
                    ],
                ] = {}
                metric_names = list(map(lambda m: m.name, metrics)) if metrics else None
                headers = ["METRIC", "UNIT", "READINGS"]
                table = []
                for result in results:
                    measurement = result.value
                    if not measurement:
                        continue

                    for reading in measurement.readings:
                        metric = reading.metric

                        if isinstance(reading, servo.TimeSeries):
                            metric_to_timestamp = aggregated_by_metric.get(metric, {})
                            for value_tuple in reading.values:
                                time_key = f"{value_tuple[0]:%Y-%m-%d %H:%M:%S}"
                                timestamp_to_connector = metric_to_timestamp.get(time_key, {})
                                values = timestamp_to_connector.get(result.connector, [])
                                values.append((value_tuple[1], reading))
                                timestamp_to_connector[result.connector] = values
                                metric_to_timestamp[time_key] = timestamp_to_connector

                            aggregated_by_metric[metric] = metric_to_timestamp

                        elif isinstance(reading, servo.DataPoint):
                            metric_to_timestamp = aggregated_by_metric.get(metric, {})
                            time_key = f"{reading.measured_at:%Y-%m-%d %H:%M:%S}"
                            timestamp_to_connector = metric_to_timestamp.get(time_key, {})
                            values = timestamp_to_connector.get(result.connector, [])
                            values.append((reading.value, reading))
                            timestamp_to_connector[result.connector] = values
                            metric_to_timestamp[time_key] = timestamp_to_connector
                            aggregated_by_metric[metric] = metric_to_timestamp

                        else:
                            raise TypeError(f"unknown reading type: {reading.__class__.__name__}")


                # Print the table
                def attribute_connector(connector, reading) -> str:
                    return (
                        f"[{connector.name}{reading.id or ''}]"
                        if len(connectors) > 1
                        else ""
                    )

                headers = ["METRIC", "UNIT", "READINGS"]
                table = []
                for metric in sorted(aggregated_by_metric.keys(), key=lambda m: m.name):
                    readings_column = []
                    timestamp_to_connectors = aggregated_by_metric[metric]
                    for timestamp in sorted(timestamp_to_connectors.keys()):
                        for connector, values in timestamp_to_connectors[
                            timestamp
                        ].items():  # Dict[BaseConnector, Tuple[Numeric, Reading]]
                            readings_column.extend(
                                list(
                                    map(
                                        lambda r: f"{r[0]:.2f} ({timeago.format(timestamp) if humanize else timestamp}) {attribute_connector(connector, r[1])}",
                                        values,
                                    )
                                )
                            )

                    row = [
                        metric.name,
                        metric.unit,
                        "\n".join(readings_column),
                    ]
                    table.append(row)

                if len(context.assembly.servos) > 1:
                    typer.echo(f"{servo_.name}")
                typer.echo(tabulate.tabulate(table, headers, tablefmt="plain") + "\n")

        @self.command(section=section)
        def adjust(
            context: Context,
            settings: Optional[List[str]] = typer.Argument(
                None,
                help="The settings to adjust (format is [COMPONENT].[SETTING=[VALUE])",
            ),
        ) -> None:
            """
            Adjust settings for one or more components
            """

            for servo_ in context.assembly.servos:
                if context.servo_ and context.servo_ != servo_:
                    continue

                adjustments: List[servo.Adjustment] = []
                for descriptor in settings:
                    try:
                        component_name, setting_descriptor = descriptor.split(".", 1)
                        setting_name, value = setting_descriptor.split("=", 1)
                    except ValueError:
                        raise typer.BadParameter(
                            f"unable to parse setting descriptor '{descriptor}': expected format is `component.setting=value`"
                        )

                    adjustment = servo.Adjustment(
                        component_name=component_name,
                        setting_name=setting_name,
                        value=value,
                    )
                    adjustments.append(adjustment)

<<<<<<< HEAD
        @self.command(section=section)
        def inject_sidecar(
            context: Context,
            target: str = typer.Argument(
                ..., help="Deployment or Pod to inject the sidecar on (deployment/NAME or pod/NAME)"
            ),
            service: Optional[str] = typer.Option(
                None, "--service", "-s", help="Service to target"
            ),
            port: Optional[int] = typer.Option(
                None, "--port", "-p", help="Port to target"
            )
        ) -> None:
            """
            Inject an Envoy sidecar to capture metrics
            """
            if not target.startswith(("deploy/", "deployment/", "pod/")):
                raise typer.BadParameter("target must prefixed with Kubernetes object kind of \"deployment\" or \"pod\"")

            if not service or port:
                raise typer.MissingParameter("service or port must be given")

            if target.startswith("deploy"):
                connector = context.servo.get_connector("kubernetes")
                sync(connector.inject_sidecar(deployment=target, service=service, port=port))

            elif target.startswith("pod"):
                raise typer.BadParameter("Pod sidecar injection is not yet implemented")
            else:
                raise typer.BadParameter(f"unexpected sidecar target: {target}")
=======
                results: List[servo.EventResult] = run_async(
                    servo_.dispatch_event(servo.Events.ADJUST, adjustments)
                )
                if not results:
                    typer.echo("adjustment failed: no connector handled the request", err=True)
                    raise typer.Exit(code=1)

                for result in results:
                    outcome = result.value
>>>>>>> ab2c5489

                    if isinstance(outcome, Exception):
                        message = str(outcome.get("message", "undefined"))
                        raise servo.ConnectorError(
                            f'Adjustment connector failed with error "{outcome}" and message:\n{message}'
                        )

                headers = ["CONNECTOR", "SETTINGS"]
                table = []
                for result in results:
                    description: servo.Description = result.value
                    settings_column = []
                    for component in description.components:
                        for setting in component.settings:
                            settings_column.append(
                                f"{component.name}.{setting.name}={setting.human_readable_value}"
                            )

                    result.connector.name
                    row = [
                        result.connector.name,
                        "\n".join(settings_column)
                    ]
                    table.append(row)

                    if len(context.assembly.servos) > 1:
                        typer.echo(f"{servo_.name}")
                    typer.echo(tabulate.tabulate(table, headers, tablefmt="plain") + "\n")

    def add_config_commands(self, section=Section.CONFIG) -> None:
        @self.command(section=section)
        def config(
            context: Context,
            format: ConfigOutputFormat = typer.Option(
                ConfigOutputFormat.yaml, "--format", "-f", help="Select output format"
            ),
            output: typer.FileTextWrite = typer.Option(
                None, "--output", "-o", help="Output configuration to [FILE]"
            ),
            keys: Optional[List[str]] = typer.Argument(
                None, help="Display settings for specific keys"
            ),
        ) -> None:
            """
            Display configured settings
            """
            include = set(keys) if keys else None
            export_options = dict(exclude_unset=True, include=include, indent=2)

            for servo_ in context.assembly.servos:
                if context.servo_ and context.servo_ != servo_:
                    continue

                if format == ConfigOutputFormat.text:
                    pass
                else:
                    lexer = format.lexer()
                    if format == ConfigOutputFormat.yaml:
                        data = servo_.config.yaml(sort_keys=True, **export_options)
                    elif format == ConfigOutputFormat.json:
                        data = servo_.config.json(**export_options)
                    elif format == ConfigOutputFormat.dict:
                        # NOTE: Round-trip through JSON to produce primitives
                        config_dict = servo_.config.json(**export_options)
                        data = devtools.pformat(json.loads(config_dict))
                    elif format == ConfigOutputFormat.configmap:
                        configured_at = datetime.datetime.now(
                            datetime.timezone.utc
                        ).isoformat()
                        connectors = []
                        for connector in servo_.connectors:
                            connectors.append(
                                {
                                    "name": connector.name,
                                    "type": connector.full_name,
                                    "description": connector.description,
                                    "version": str(connector.version),
                                    "url": str(connector.homepage),
                                }
                            )
                        connectors_json_str = json.dumps(connectors, indent=None)

                        configmap = {
                            "apiVersion": "v1",
                            "kind": "ConfigMap",
                            "metadata": {
                                "name": "opsani-servo-config",
                                "labels": {
                                    "app.kubernetes.io/name": "servo",
                                    "app.kubernetes.io/version": str(servo_.version),
                                },
                                "annotations": {
                                    "servo.opsani.com/configured_at": configured_at,
                                    "servo.opsani.com/connectors": connectors_json_str,
                                },
                            },
                            "data": {
                                "servo.yaml": servo.utilities.yaml.PreservedScalarString(
                                    servo_.config.yaml(
                                        sort_keys=True, **export_options
                                    )
                                )
                            },
                        }
                        data = yaml.dump(
                            configmap, indent=2, sort_keys=False, explicit_start=True
                        )
                    else:
                        raise RuntimeError(
                            "no handler configured for output format {format}"
                        )

                    if output:
                        output.write(data)
                    else:
                        typer.echo(
                            pygments.highlight(
                                data, lexer, pygments.formatters.TerminalFormatter()
                            )
                        )

        @self.command(section=section)
        def schema(
            context: Context,
            all: bool = typer.Option(
                False,
                "--all",
                "-a",
                help="Include models from all available connectors",
            ),
            top_level: bool = typer.Option(
                False,
                "--top-level",
                help="Emit a top-level schema (only connector models)",
            ),
            format: SchemaOutputFormat = typer.Option(
                SchemaOutputFormat.json, "--format", "-f", help="Select output format"
            ),
            output: typer.FileTextWrite = typer.Option(
                None, "--output", "-o", help="Output schema to [FILE]"
            ),
            connector: Optional[str] = typer.Argument(
                None,
                help="Display schema for a specific connector by key or class name",
                callback=self.connectors_type_callback,
            ),
        ) -> None:
            """Display configuration schema"""
            output_data = ""

            if format == SchemaOutputFormat.text or format == SchemaOutputFormat.html:
                typer.echo("error: not yet implemented", err=True)
                raise typer.Exit(1)

            if top_level:
                CLI.assemble_from_context(context)

                if all is False and context.servo_ is None:
                    typer.echo("error: schema can only be outputted for all connectors or a single servo", err=True)
                    raise typer.Exit(1)

                if format == SchemaOutputFormat.json:
                    output_data += context.servo_.top_level_schema_json(all=all)

                elif format == SchemaOutputFormat.dict:
                    output_data += devtools.pformat(
                        context.servo_.top_level_schema(all=all)
                    )

            else:
                if connector:
                    if isinstance(connector, servo.BaseConnector):
                        config_model = connector.config.__class__
                    elif issubclass(connector, servo.BaseConnector):
                        config_model = connector.config_model()
                    else:
                        raise typer.BadParameter(
                            f"unexpected connector type '{connector.__class__.__name__}'"
                        )
                else:
                    CLI.assemble_from_context(context)

                    if context.servo_ is None:
                        typer.echo("error: schema can only be outputted for a single servo", err=True)
                        raise typer.Exit(1)

                    config_model = context.servo_.config.__class__

                if format == SchemaOutputFormat.json:
                    output_data += config_model.schema_json(indent=2)
                elif format == SchemaOutputFormat.dict:
                    output_data += devtools.pformat(config_model.schema())
                else:
                    raise RuntimeError(
                        f"no handler configured for output format {format}"
                    )

            assert output_data, "output_data not assigned"

            if output:
                output.write(output_data)
            else:
                typer.echo(
                    pygments.highlight(
                        output_data,
                        format.lexer(),
                        pygments.formatters.TerminalFormatter(),
                    )
                )

        @self.command(section=section)
        def validate(
            context: Context,
            connectors: Optional[List[str]] = typer.Argument(
                None,
                help="Connectors to validate configuration for. \nFormats: `connector`, `ConnectorClass`, `alias:connector`, `alias:ConnectorClass`",
            ),
            file: pathlib.Path = typer.Option(
                "servo.yaml",
                "--file",
                "-f",
                exists=True,
                file_okay=True,
                dir_okay=False,
                writable=False,
                readable=True,
                help="Output file to validate",
            ),
            quiet: bool = typer.Option(
                False,
                "--quiet",
                "-q",
                help="Do not echo generated output to stdout",
            ),
        ) -> None:
            """Validate a configuration"""
            try:
                configs = list(yaml.load_all(open(file), Loader=yaml.FullLoader))
                if not isinstance(configs, list):
                    raise ValueError(
                        f'error: config file "{file}" parsed to an unexpected value of type "{configs.__class__}"'
                    )

                # If we parsed an empty file, add an empty dict to work with
                if not configs:
                    configs.append({})

                # NOTE: When connector descriptor is provided the validation is constrained
                routes = self.connector_routes_callback(
                    context=context, value=connectors
                )

                for config in configs:
                    config_model, routes = servo.assembly._create_config_model(
                        config=config, routes=routes
                    )
                    config_model.parse_file(file)
            except (pydantic.ValidationError, yaml.scanner.ScannerError, KeyError) as e:
                if not quiet:
                    typer.echo(f"X Invalid configuration in {file}", err=True)
                    typer.echo(e, err=True)
                raise typer.Exit(1)

            if not quiet:
                typer.echo(f"√ Valid configuration in {file}")

        @self.command(section=section)
        def generate(
            context: Context,
            connectors: Optional[List[str]] = typer.Argument(
                None,
                help="Connectors to generate configuration for. \nFormats: `connector`, `ConnectorClass`, `alias:connector`, `alias:ConnectorClass`",
            ),
            file: pathlib.Path = typer.Option(
                "servo.yaml",
                "--file",
                "-f",
                exists=False,
                file_okay=True,
                dir_okay=False,
                writable=True,
                readable=True,
                help="Output file to write",
            ),
            defaults: bool = typer.Option(
                False,
                "--defaults",
                "-d",
                help="Include default values in the generated output",
            ),
            name: Optional[str] = typer.Option(
                None,
                "--name",
                "-n",
                help="Set the name of the generated configuration",
            ),
            standalone: bool = typer.Option(
                False,
                "--standalone",
                "-s",
                help="Exclude connectors descriptor in generated output",
            ),
            quiet: bool = typer.Option(
                False,
                "--quiet",
                "-q",
                help="Do not echo generated output to stdout",
            ),
            force: bool = typer.Option(
                False,
                "--force",
                help="Overwrite output file without prompting",
            ),
            append: bool = typer.Option(
                False,
                "--append",
                help="Append the generated output to an existing file",
            )
        ) -> None:
            """Generate a configuration"""
            exclude_unset = not defaults
            exclude = {"connectors", "servo"} if standalone else {}

            routes = (
                self.connector_routes_callback(context=context, value=connectors)
                if connectors
                else servo.connector._default_routes()
            )

            # Build a settings model from our routes
            config_model = servo.assembly._create_config_model_from_routes(routes)
            config = config_model.generate(name=name)

            if connectors and len(connectors):
                # Check is we have any aliases and assign dictionary
                connectors_dict: Dict[str, str] = {}
                aliased = False
                for identifier in connectors:
                    if ":" in identifier:
                        alias, id = identifier.split(":", 1)
                        connectors_dict[alias] = id
                        aliased = True
                    else:
                        connectors_dict[identifier] = identifier

                if aliased:
                    config.connectors = connectors_dict
                else:
                    # If there are no aliases just assign input values
                    config.connectors = connectors

            config_yaml = config.yaml(
                by_alias=True,
                exclude_unset=exclude_unset,
                exclude_defaults=exclude_unset,
                exclude=exclude,
                exclude_none=True,
            )
            if file.exists():
                if append:
                    config_docs = list(yaml.full_load_all(file.read_text()))
                    incoming_doc = yaml.full_load(config_yaml)
                    config_docs.append(incoming_doc)
                    config_yaml = yaml.dump_all(config_docs)

                elif force == False:
                    delete = typer.confirm(f"File '{file}' already exists. Overwrite it?")
                    if not delete:
                        raise typer.Abort()

            file.write_text(config_yaml)
            if not quiet:
                typer.echo(
                    pygments.highlight(
                        config_yaml,
                        pygments.lexers.YamlLexer(),
                        pygments.formatters.TerminalFormatter(),
                    )
                )
                typer.echo(f"Generated {file}")

    def add_connector_commands(self) -> None:
        for cli in ConnectorCLI.__clis__:
            self.add_cli(cli, section=Section.CONNECTORS)

        @self.command(section=Section.OTHER)
        def version(
            context: Context,
            connector: Optional[str] = typer.Argument(
                None,
                help="Display version for a connector",
            ),
            short: bool = typer.Option(
                False,
                "--short",
                "-s",
                help="Display short version details",
            ),
            format: VersionOutputFormat = typer.Option(
                VersionOutputFormat.text, "--format", "-f", help="Select output format"
            ),
        ):
            """
            Display version
            """
            if connector:
                connector_class = servo.connector._connector_class_from_string(
                    connector
                )
                if not connector_class:
                    raise typer.BadParameter(
                        f"no connector found for key '{connector}'"
                    )
            else:
                connector_class = servo.Servo

            if short:
                if format == VersionOutputFormat.text:
                    typer.echo(connector_class.version_summary())
                elif format == VersionOutputFormat.json:
                    version_info = {
                        "name": connector_class.full_name,
                        "version": str(connector_class.version),
                        "cryptonym": connector_class.cryptonym,
                    }
                    typer.echo(json.dumps(version_info, indent=2))
                else:
                    raise typer.BadParameter(f"Unknown format '{format}'")
            else:
                if format == VersionOutputFormat.text:
                    typer.echo(connector_class.summary())
                elif format == VersionOutputFormat.json:
                    version_info = {
                        "name": connector_class.full_name,
                        "version": str(connector_class.version),
                        "cryptonym": connector_class.cryptonym,
                        "maturity": str(connector_class.maturity),
                        "description": connector_class.description,
                        "homepage": connector_class.homepage,
                        "license": str(connector_class.license),
                    }
                    typer.echo(json.dumps(version_info, indent=2))
                else:
                    raise typer.BadParameter(f"Unknown format '{format}'")

            raise typer.Exit(0)


def _run(args: Union[str, List[str]], **kwargs) -> None:
    args = shlex.split(args) if isinstance(args, str) else args
    process = subprocess.run(args, **kwargs)
    if process.returncode != 0:
        sys.exit(process.returncode)


def run_async(future: Union[asyncio.Future, asyncio.Task, Awaitable]) -> Any:
    """Run the asyncio event loop until Future is done.

    This function is a convenience alias for `asyncio.get_event_loop().run_until_complete(future)`.

    Args:
        future: The future to run.

    Returns:
        Any: The Future's result.

    Raises:
        Exception: Any exception raised during execution of the future.
    """
    return asyncio.get_event_loop().run_until_complete(future)<|MERGE_RESOLUTION|>--- conflicted
+++ resolved
@@ -1603,6 +1603,37 @@
                 typer.echo(tabulate.tabulate(table, headers, tablefmt="plain") + "\n")
 
         @self.command(section=section)
+        def inject_sidecar(
+            context: Context,
+            target: str = typer.Argument(
+                ..., help="Deployment or Pod to inject the sidecar on (deployment/NAME or pod/NAME)"
+            ),
+            service: Optional[str] = typer.Option(
+                None, "--service", "-s", help="Service to target"
+            ),
+            port: Optional[int] = typer.Option(
+                None, "--port", "-p", help="Port to target"
+            )
+        ) -> None:
+            """
+            Inject an Envoy sidecar to capture metrics
+            """
+            if not target.startswith(("deploy/", "deployment/", "pod/")):
+                raise typer.BadParameter("target must prefixed with Kubernetes object kind of \"deployment\" or \"pod\"")
+
+            if not service or port:
+                raise typer.MissingParameter("service or port must be given")
+
+            if target.startswith("deploy"):
+                connector = context.servo.get_connector("kubernetes")
+                sync(connector.inject_sidecar(deployment=target, service=service, port=port))
+
+            elif target.startswith("pod"):
+                raise typer.BadParameter("Pod sidecar injection is not yet implemented")
+            else:
+                raise typer.BadParameter(f"unexpected sidecar target: {target}")
+                
+        @self.command(section=section)
         def adjust(
             context: Context,
             settings: Optional[List[str]] = typer.Argument(
@@ -1634,39 +1665,7 @@
                         value=value,
                     )
                     adjustments.append(adjustment)
-
-<<<<<<< HEAD
-        @self.command(section=section)
-        def inject_sidecar(
-            context: Context,
-            target: str = typer.Argument(
-                ..., help="Deployment or Pod to inject the sidecar on (deployment/NAME or pod/NAME)"
-            ),
-            service: Optional[str] = typer.Option(
-                None, "--service", "-s", help="Service to target"
-            ),
-            port: Optional[int] = typer.Option(
-                None, "--port", "-p", help="Port to target"
-            )
-        ) -> None:
-            """
-            Inject an Envoy sidecar to capture metrics
-            """
-            if not target.startswith(("deploy/", "deployment/", "pod/")):
-                raise typer.BadParameter("target must prefixed with Kubernetes object kind of \"deployment\" or \"pod\"")
-
-            if not service or port:
-                raise typer.MissingParameter("service or port must be given")
-
-            if target.startswith("deploy"):
-                connector = context.servo.get_connector("kubernetes")
-                sync(connector.inject_sidecar(deployment=target, service=service, port=port))
-
-            elif target.startswith("pod"):
-                raise typer.BadParameter("Pod sidecar injection is not yet implemented")
-            else:
-                raise typer.BadParameter(f"unexpected sidecar target: {target}")
-=======
+                    
                 results: List[servo.EventResult] = run_async(
                     servo_.dispatch_event(servo.Events.ADJUST, adjustments)
                 )
@@ -1676,7 +1675,6 @@
 
                 for result in results:
                     outcome = result.value
->>>>>>> ab2c5489
 
                     if isinstance(outcome, Exception):
                         message = str(outcome.get("message", "undefined"))
