--- conflicted
+++ resolved
@@ -1335,17 +1335,8 @@
                                 if check.success:
                                     # FIXME: This should hold Check objects but hashing isn't matching
                                     if check.id not in passing:
-<<<<<<< HEAD
-                                        msg = f"✅ Check '{check.name}' passed".replace(
-                                            '{', '{{',
-                                        ).replace(
-                                            '}', '}}'
-                                        )  # NOTE logger.success can't handle strings like '{foo="bar"}' but '{{foo="bar"}}' is ok
-                                        servo.logger.success(msg, component=check.id)
-=======
                                         # calling loguru with kwargs (component) triggers a str.format call which trips up on names with single curly braces
                                         servo.logger.success(f"✅ Check '{check.escaped_name}' passed", component=check.id)
->>>>>>> 1ff6ab17
                                         passing.add(check.id)
                                 else:
                                     failure = check
