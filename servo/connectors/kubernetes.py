"""Optimize services and applications deployed on Kubernetes with Opsani.
"""
from __future__ import annotations, print_function

import abc
import asyncio
import contextlib
import copy
import enum
import itertools
import os
import pathlib
import time
from typing import (
    Any,
    Callable,
    ClassVar,
    Collection,
    Dict,
    Generator,
    Iterable,
    List,
    Mapping,
    Optional,
    Protocol,
    Sequence,
    Tuple,
    Type,
    Union,
    cast,
    get_type_hints,
    runtime_checkable,
)
<<<<<<< HEAD
from kubernetes_asyncio import client, config as kubernetes_asyncio_config, watch
from kubernetes_asyncio.config.kube_config import KUBE_CONFIG_DEFAULT_LOCATION
from kubernetes_asyncio.client.api_client import ApiClient
from kubernetes_asyncio.client.models import V1Container, V1EnvVar, V1ContainerPort, V1ResourceRequirements, V1DeploymentSpec, V1PodTemplateSpec
import loguru
from loguru import logger
from typing import ClassVar, Generator, Mapping, Protocol, Type, Union, cast, get_type_hints, runtime_checkable
from contextlib import asynccontextmanager
=======
>>>>>>> ab2c5489

import backoff
import kubernetes_asyncio
import pydantic

import servo


class Condition(servo.logging.Mixin):
    """A Condition is a convenience wrapper around a function and its arguments
    which allows the function to be called at a later time.

    The function is called in the ``check`` method, which resolves the result to
    a boolean value, thus the condition function should return a boolean or
    something that ultimately resolves to a Truthy or Falsey value.

    Args:
        name: The name of the condition to make it easier to identify.
        fn: The condition function that will be checked.
        *args: Any arguments for the condition function.
        **kwargs: Any keyword arguments for the condition function.

    Attributes:
        name (str): The name of the Condition.
        fn (callable): The condition function that will be checked.
        args (tuple): Arguments for the checking function.
        kwargs (dict): Keyword arguments for the checking function.
        last_check (bool): Holds the state of the last condition check.

    Raises:
        ValueError: The given ``fn`` is not callable.
    """

    def __init__(self, name: str, fn: Callable, *args, **kwargs) -> None: # noqa: D107
        if not callable(fn):
            raise ValueError("The Condition function must be callable")

        self.name = name
        self.fn = fn
        self.args = args
        self.kwargs = kwargs

        # last check holds the state of the last check.
        self.last_check = False

    def __str__(self) -> str:
        return f"<Condition (name: {self.name}, met: {self.last_check})>"

    def __repr__(self) -> str:
        return self.__str__()

    async def check(self) -> bool:
        """Check that the condition was met.

        Returns:
            True if the condition was met; False otherwise.
        """
        if asyncio.iscoroutinefunction(self.fn):
            self.last_check = bool(await self.fn(*self.args, **self.kwargs))
        else:
            self.last_check = bool(self.fn(*self.args, **self.kwargs))
        return self.last_check


async def wait_for_condition(
    condition: Condition,
    timeout: int = None,
    interval: Union[int, float] = 1,
    fail_on_api_error: bool = True,
) -> None:
    """Wait for a condition to be met.

    Args:
        condition: The Condition to wait for.
        timeout: The maximum time to wait, in seconds, for the condition to be met.
            If unspecified, this function will wait indefinitely. If specified and
            the timeout is met or exceeded, a TimeoutError will be raised.
        interval: The time, in seconds, to wait before re-checking the condition.
        fail_on_api_error: Fail the condition checks if a Kubernetes API error is
            incurred. An API error can be raised for a number of reasons, including
            a Pod being restarted and temporarily unavailable. Disabling this will
            cause those errors to be ignored, allowing the check to continue until
            timeout or resolution. (default: True).

    Raises:
        TimeoutError: The specified timeout was exceeded.
    """
    servo.logger.info(f"waiting for condition: {condition}")

    # define the maximum time to wait. once this is met, we should
    # stop waiting.
    max_time = None
    if timeout is not None:
        max_time = time.time() + timeout

    # start the wait block
    start = time.time()
    while True:
        if max_time and time.time() >= max_time:
            raise TimeoutError(
                f"timed out ({timeout}s) while waiting for condition {condition}"
            )

        # check if the condition is met and break out if it is
        try:
            servo.logger.debug(f"checking condition {condition}")
            if await condition.check():
                servo.logger.debug(f"condition passed: {condition}")
                break
        except kubernetes_asyncio.client.exceptions.ApiException as e:
            servo.logger.warning(f"encountered API exception while waiting: {e}")
            if fail_on_api_error:
                raise

        # if the condition is not met, sleep for the interval
        # to re-check later
        servo.logger.debug(f"sleeping for {interval}")
        await asyncio.sleep(interval)

    end = time.time()
    servo.logger.info(f"wait completed (total={servo.Duration(end-start)}) {condition}")


class ResourceRequirements(enum.Flag):
    """
    The ResourceRequirement enumeration determines how optimization values are submitted to the
    Kubernetes scheduler to allocate core compute resources. Requests establish the lower bounds
    of the CPU and memory necessary for an application to execute while Limits define the upper
    bounds for resources that can be consumed by a given Pod. The Opsani engine can determine
    optimal values for these settings by identifying performant, low cost configurations that meet
    target SLOs and/or maximizing performance while identifying the point of diminishing returns
    on further resourcing.
    """

    request = enum.auto()
    limit = enum.auto()
    compute = request | limit

    @property
    def flag(self) -> bool:
        """
        Return a boolean value that indicates if the requirements are an individual flag value.

        The implementation relies on the Python `enum.Flag` modeling of individual members of
        the flag enumeration as values that are powers of two (1, 2, 4, 8, …), while combinations
        of flags are not.
        """
        value = self.value
        return bool((value & (value - 1) == 0) and value != 0)

    @property
    def flags(self) -> bool:
        """
        Return a boolean value that indicates if the requirements are a compound set of flag values.
        """
        return self.flag is False

    @property
    def resources_key(self) -> str:
        """
        Return a string value for accessing resource requirements within a Kubernetes Container representation.
        """
        if self == ResourceRequirements.request:
            return "requests"
        elif self == ResourceRequirements.limit:
            return "limits"
        else:
            raise NotImplementedError(
                f'missing key implementation for resource requirement "{self}"'
            )

    def human_readable(self) -> str:
        flags_set = []
        for flag in ResourceRequirements:
            if self.value & flag.value:
                flags_set.append(flag.name)

        return ", ".join(flags_set) if flags_set else "-"


@runtime_checkable
class KubernetesObj(Protocol):
    """
    KubernetesObj is a protocol that defines the common attributes
    of objects retrieved from the Kubernetes API.
    """

    @property
    def api_version(self) -> str:
        ...

    @property
    def kind(self) -> str:
        ...

    @property
    def metadata(self) ->kubernetes_asyncio.client.V1ObjectMeta:
        ...


class KubernetesModel(abc.ABC, servo.logging.Mixin):
    """
    KubernetesModel is an abstract base class for Servo connector
    models that wrap Kubernetes API objects.

    This base class provides common functionality and common object
    properties for all API wrappers. It also defines the following
    abstract methods which all subclasses must implement:

      - ``create``: create the resource on the cluster
      - ``patch``: partially update the resource on the cluster
      - ``delete``: remove the resource from the cluster
      - ``refresh``: refresh the underlying object model
      - ``is_ready``: check if the object is in the ready state

    Args:
         api_object: The underlying Kubernetes API object.

    Attributes:
        obj: The underlying Kubernetes API object.
    """

    obj: KubernetesObj
    """The underlying Kubernetes API object. Subclasses must update
    the type hint to reflect the type that they are wrapping.
    """

    api_clients: ClassVar[Dict[str, Type]]
    """A mapping of all the supported api clients for the API
    object type. Various resources can have multiple versions,
    e.g. "apps/v1", "apps/v1beta1", etc. The preferred version
    for each resource type should be defined under the "preferred"
    key. The preferred API client will be used when the apiVersion
    is not specified for the resource.
    """

    def __init__(self, obj, **kwargs) -> None: # noqa: D107
        self.obj = obj
        self._logger = servo.logger

    def __str__(self) -> str:
        return str(self.obj)

    def __repr__(self) -> str:
        return self.__str__()

    @classmethod
    def obj_type(cls) -> Type:
        """The type of the underlying Kubernetes API object."""
        return get_type_hints(cls)["obj"]

    @property
    def api_version(self) -> str:
        """The API version of the Kubernetes object (`obj.apiVersion``)."""
        return self.obj.api_version

    @property
    def name(self) -> str:
        """The name of the Kubernetes object (``obj.metadata.name``)."""
        return cast(str, self.obj.metadata.name)

    @name.setter
    def name(self, name: str):
        """Set the name of the Kubernetes object (``obj.metadata.name``)."""
        self.obj.metadata.name = name

    @property
    def namespace(self) -> str:
        """The namespace of the Kubernetes object (``obj.metadata.namespace``)."""
        return cast(str, self.obj.metadata.namespace)

    @namespace.setter
    def namespace(self, namespace: str):
        """Set the namespace of the Kubernetes object (``obj.metadata.namespace``)."""
        self.obj.metadata.namespace = namespace

    @contextlib.asynccontextmanager
    async def api_client(self) -> Generator[Any, None, None]:
        """The API client for the Kubernetes object. This is determined
        by the ``apiVersion`` of the object configuration.

        Raises:
            ValueError: The API version is not supported.
        """
        c = self.api_clients.get(self.api_version)
        # If we didn't find the client in the api_clients dict, use the
        # preferred version.
        if c is None:
            self.logger.warning(
                f"unknown version ({self.api_version}), falling back to preferred version"
            )
            c = self.api_clients.get("preferred")
            if c is None:
                raise ValueError(
                    "unknown version specified and no preferred version "
                    f"defined for resource ({self.api_version})"
                )
        # If we did find it, initialize that client version.
        async with kubernetes_asyncio.client.api_client.ApiClient() as api:
            yield c(api)

    @classmethod
    @contextlib.asynccontextmanager
    async def preferred_client(cls) -> Generator[Any, None, None]:
        """The preferred API client type for the Kubernetes object. This is defined in the
        ``api_clients`` class member dict for each object.

        Raises:
             ValueError: No preferred client is defined for the object.
        """
        c = cls.api_clients.get("preferred")
        if c is None:
            raise ValueError(
                f"no preferred api client defined for object {cls.__name__}",
            )
        async with kubernetes_asyncio.client.api_client.ApiClient() as api:
            yield c(api)

    @abc.abstractclassmethod
    async def read(cls, name: str, namespace: str) -> "KubernetesModel":
        """Read the underlying Kubernetes resource from the cluster and
        return a model instance.

        Args:
            name: The name of the resource to read.
            namespace: The namespace to read the resource from.
        """

    @abc.abstractmethod
    async def create(self, namespace: str = None) -> None:
        """Create the underlying Kubernetes resource in the cluster
        under the given namespace.

        Args:
            namespace: The namespace to create the resource under.
                If no namespace is provided, it will use the instance's
                namespace member, which is set when the object is created
                via the kubetestkubernetes_asyncio.client.
        """

    @abc.abstractmethod
    async def patch(self) -> None:
        """Partially update the underlying Kubernetes resource in the cluster."""

    @abc.abstractmethod
    async def delete(self, options:kubernetes_asyncio.client.V1DeleteOptions) ->kubernetes_asyncio.client.V1Status:
        """Delete the underlying Kubernetes resource from the cluster.

        This method expects the resource to have been loaded or otherwise
        assigned a namespace already. If it has not, the namespace will need
        to be set manually.

        Args:
            options: Options for resource deletion.
        """

    @abc.abstractmethod
    async def refresh(self) -> None:
        """Refresh the local state (``obj``) of the underlying Kubernetes resource."""

    @abc.abstractmethod
    async def is_ready(self) -> bool:
        """Check if the resource is in the ready state.

        It is up to the wrapper subclass to define what "ready" means for
        that particular resource.

        Returns:
            True if in the ready state; False otherwise.
        """

    async def wait_until_ready(
        self,
        timeout: int = None,
        interval: Union[int, float] = 1,
        fail_on_api_error: bool = False,
    ) -> None:
        """Wait until the resource is in the ready state.

        Args:
            timeout: The maximum time to wait, in seconds, for the resource
                to reach the ready state. If unspecified, this will wait
                indefinitely. If specified and the timeout is met or exceeded,
                a TimeoutError will be raised.
            interval: The time, in seconds, to wait before re-checking if the
                object is ready.
            fail_on_api_error: Fail if an API error is raised. An API error can
                be raised for a number of reasons, such as 'resource not found',
                which could be the case when a resource is just being started or
                restarted. When waiting for readiness we generally do not want to
                fail on these conditions.

        Raises:
             TimeoutError: The specified timeout was exceeded.
        """
        ready_condition = Condition(
            "api object ready",
            self.is_ready,
        )

        await wait_for_condition(
            condition=ready_condition,
            timeout=timeout,
            interval=interval,
            fail_on_api_error=fail_on_api_error,
        )

    async def wait_until_deleted(
        self, timeout: int = None, interval: Union[int, float] = 1
    ) -> None:
        """Wait until the resource is deleted from the cluster.

        Args:
            timeout: The maximum time to wait, in seconds, for the resource to
                be deleted from the cluster. If unspecified, this will wait
                indefinitely. If specified and the timeout is met or exceeded,
                a TimeoutError will be raised.
            interval: The time, in seconds, to wait before re-checking if the
                object has been deleted.

        Raises:
            TimeoutError: The specified timeout was exceeded.
        """

        async def deleted_fn():
            try:
                await self.refresh()
            except kubernetes_asyncio.client.exceptions.ApiException as e:
                # If we can no longer find the deployment, it is deleted.
                # If we get any other exception, raise it.
                if e.status == 404 and e.reason == "Not Found":
                    return True
                else:
                    self.logger.error("error refreshing object state")
                    raise e
            else:
                # The object was still found, so it has not been deleted
                return False

        delete_condition = Condition("api object deleted", deleted_fn)

        await wait_for_condition(
            condition=delete_condition,
            timeout=timeout,
            interval=interval,
        )


class Namespace(KubernetesModel):
    """Kubetest wrapper around a Kubernetes `Namespace`_ API Object.

    The actual ``kubernetes.client.V1Namespace`` instance that this
    wraps can be accessed via the ``obj`` instance member.

    This wrapper provides some convenient functionality around the
    API Object and provides some state management for the `Namespace`_.

    .. _Namespace:
        https://kubernetes.io/docs/reference/generated/kubernetes-api/v1.18/#namespace-v1-core
    """

    obj:kubernetes_asyncio.client.V1Namespace
    api_clients: ClassVar[Dict[str, Type]] = {
        "preferred":kubernetes_asyncio.client.CoreV1Api,
        "v1":kubernetes_asyncio.client.CoreV1Api,
    }

    @classmethod
    def new(cls, name: str) -> "Namespace":
        """Create a new Namespace with object backing.

        Args:
            name: The name of the new Namespace.

        Returns:
            A new Namespace instance.
        """
        return cls(
            obj=kubernetes_asyncio.client.V1Namespace(
                api_version="v1", metadata=kubernetes_asyncio.client.V1ObjectMeta(name=name)
            )
        )

    @classmethod
    async def read(cls, name: str) -> "Namespace":
        """Read a Namespace from the Kubernetes API.

        Args:
            name: The name of the Namespace to read.

        Returns:
            A hydrated Namespace instance.
        """
        namespace = cls.new(name)
        await namespace.refresh()
        return namespace

    async def create(self, name: str = None) -> None:
        """Create the Namespace under the given name.

        Args:
            name: The name to create the Namespace under. If the
                name is not provided, it will be assumed to already be
                in the underlying object spec. If it is not, namespace
                operations will fail.
        """
        if name is not None:
            self.name = name

        self.logger.info(f'creating namespace "{self.name}"')
        self.logger.debug(f"namespace: {self.obj}")

        async with self.api_client() as api_client:
            self.obj = await api_client.create_namespace(
                body=self.obj,
            )

    async def patch(self) -> None:
        """
        TODO: Add docs....
        """
        async with self.api_client() as api_client:
            await api_client.patch_namespace(
                name=self.name,
                body=self.obj,
            )

    async def delete(self, options:kubernetes_asyncio.client.V1DeleteOptions = None) ->kubernetes_asyncio.client.V1Status:
        """Delete the Namespace.

        Args:
             options: Options for Namespace deletion.

        Returns:
            The status of the delete operation.
        """
        if options is None:
            options =kubernetes_asyncio.client.V1DeleteOptions()

        self.logger.info(f'deleting namespace "{self.name}"')
        self.logger.debug(f"delete options: {options}")
        self.logger.debug(f"namespace: {self.obj}")

        async with self.api_client() as api_client:
            return await api_client.delete_namespace(
                name=self.name,
                body=options,
            )

    async def refresh(self) -> None:
        """Refresh the underlying Kubernetes Namespace resource."""
        async with self.api_client() as api_client:
            self.obj = await api_client.read_namespace(
                name=self.name,
            )

    async def is_ready(self) -> bool:
        """Check if the Namespace is in the ready state.

        Returns:
            True if in the ready state; False otherwise.
        """
        await self.refresh()

        status = self.obj.status
        if status is None:
            return False

        return status.phase.lower() == "active"


_DEFAULT_SENTINEL = object()


class Container(servo.logging.Mixin):
    """Kubetest wrapper around a Kubernetes `Container`_ API Object.

    The actual ``kubernetes.client.V1Container`` instance that this
    wraps can be accessed via the ``obj`` instance member.

    This wrapper provides some convenient functionality around the
    API Object and provides some state management for the `Container`_.

    This wrapper does **NOT** subclass the ``objects.ApiObject`` like other
    object wrappers because it is not intended to be created or
    managed from manifest file. It is merely meant to wrap the
    Container spec for a Pod to make Container-targeted actions
    easier.

    .. _Container:
        https://kubernetes.io/docs/reference/generated/kubernetes-api/v1.18/#container-v1-core
    """

    def __init__(self, api_object, pod) -> None: # noqa: D107
        self.obj = api_object
        self.pod = pod

    @property
    def name(self) -> str:
        return self.obj.name

    @property
    def image(self) -> str:
        """
        Returns the container image name from the underlying container object.
        """
        return self.obj.image

    async def get_restart_count(self) -> int:
        """Get the number of times the Container has been restarted.

        Returns:
            The number of times the Container has been restarted.
        """
        container_name = self.obj.name
        pod_status = await self.pod.get_status()

        # If there are no container status, the container hasn't started
        # yet, so there cannot be any restarts.
        if pod_status.container_statuses is None:
            return 0

        for status in pod_status.container_statuses:
            if status.name == container_name:
                return status.restart_count

        raise RuntimeError(f"Unable to determine container status for {container_name}")

    @property
    def resources(self) ->kubernetes_asyncio.client.V1ResourceRequirements:
        """
        Return the resource requirements for the Container.

        Returns:
            The Container resource requirements.
        """
        return self.obj.resources

    @resources.setter
    def resources(self, resources:kubernetes_asyncio.client.V1ResourceRequirements) -> None:
        """
        Set the resource requirements for the Container.

        Args:
            resources: The resource requirements to set.
        """
        self.obj.resources = resources

    def get_resource_requirements(
        self,
        name: str,
        requirements: ResourceRequirements = ResourceRequirements.compute,
        *,
        first: bool = False,
        reverse: bool = False,
        default: Optional[str] = None,
    ) -> Union[str, Tuple[str], None]:
        """
        Retrieve resource requirement values for the Container.

        This method retrieves one or more resource requirement values with a non-exceptional,
        cascading fallback behavior. It is useful for retrieving available requirements from a
        resource that you do not know the configuration of. Requirements are read and returned in
        declaration order in the `ResourceRequirements` enumeration. Values can be retrieved as a
        tuple collection or a single value can be returned by setting the `first` argument to `True`.
        Values are evaluated in `ResourceRequirements` declaration order and the first requirement
        that contains a string value is returned. Evaluation order can be reversed via the
        `reverse=True` argument. This is useful is you want to retrieve the limit if one exists or
        else fallback to the request value.

        Args:
            name: The name of the resource to retrieve the requirements of (e.g. "cpu" or "memory").
            requirements: A `ResourceRequirements` flag enumeration specifying the requirements to retrieve.
                Multiple values can be retrieved by using a bitwise or (`|`) operator. Defaults to
                `ResourceRequirements.compute` which is equal to `ResourceRequirements.request | ResourceRequirements.limit`.
            first: When True, a single value is returned for the first requirement to return a value.
            reverse: When True, the `ResourceRequirements` enumeration evaluated in reverse order.
            default: A default value to return when a resource requirement could not be found.

        Returns:
            A tuple of resource requirement strings or `None` values in input order or a singular, optional string
            value when `first` is True.
        """
        values: List[Union[str, None]] = []
        found_requirements = False
        members = (
            reversed(ResourceRequirements) if reverse else list(ResourceRequirements)
        )

        # iterate all members of the enumeration to support bitwise combinations
        for member in members:
            # skip named combinations of flags
            if member.flags:
                continue

            if requirements & member:
                if not hasattr(self.resources, member.resources_key):
                    raise ValueError(f"unknown resource requirement '{member}'")

                requirement_dict: Dict[str, str] = getattr(
                    self.resources, member.resources_key
                )
                if requirement_dict and name in requirement_dict:
                    value = requirement_dict[name]
                    found_requirements = True

                    if first:
                        return value
                    else:
                        values.append(value)

                else:
                    servo.logger.warning(
                        f"requirement '{member}' is not set for resource '{name}'"
                    )
                    values.append(default)

        if not found_requirements:
            if first:
                # code path only accessible on nothing found due to early exit
                servo.logger.debug(
                    f"no resource requirements found. returning default value: {default}"
                )
                return default
            else:
                servo.logger.debug(
                    f"no resource requirements found. returning default values: {values}"
                )

        return tuple(values)

    def set_resource_requirements(
        self,
        name: str,
        value: Union[str, Sequence[str]],
        requirements: ResourceRequirements = ResourceRequirements.compute,
        *,
        clear_others: bool = False,
    ) -> None:
        """
        Set the value for one or more resource requirements on the underlying Container.

        Args:
            name: The resource to set requirements for (e.g. "cpu" or "memory").
            value: The string value or tuple of string values to assign to the resources. Values are
                assigned in declaration order of members of the `ResourceRequirements` enumeration. If a
                single value is provided, it is assigned to all requirements.
            clear_others: When True, any requirements not specified in the input arguments are cleared.
        """

        values = [value] if isinstance(value, str) else list(value)
        default = values[0]
        for requirement in list(ResourceRequirements):
            # skip named combinations of flags
            if requirement.flags:
                continue

            if not hasattr(self.resources, requirement.resources_key):
                raise ValueError(f"unknown resource requirement '{requirement}'")

            req_dict: Optional[Dict[str, Union[str, None]]] = getattr(
                self.resources, requirement.resources_key
            )
            if req_dict is None:
                # we are establishing the first requirements for this resource, hydrate the model
                req_dict = {}
                setattr(self.resources, requirement.resources_key, req_dict)

            if requirement & requirements:
                req_value = values.pop(0) if len(values) else default
                req_dict[name] = req_value

            else:
                if clear_others:
                    self.logger.debug(f"clearing resource requirement: '{requirement}'")
                    req_dict.pop(name, None)

    def __str__(self) -> str:
        return str(self.obj)

    def __repr__(self) -> str:
        return self.__str__()


class Pod(KubernetesModel):
    """Wrapper around a Kubernetes `Pod`_ API Object.

    The actual ``kubernetes.client.V1Pod`` instance that this
    wraps can be accessed via the ``obj`` instance member.

    This wrapper provides some convenient functionality around the
    API Object and provides some state management for the `Pod`_.

    .. _Pod:
        https://kubernetes.io/docs/reference/generated/kubernetes-api/v1.18/#pod-v1-core
    """

    obj:kubernetes_asyncio.client.V1Pod

    api_clients: ClassVar[Dict[str, Type]] = {
        "preferred":kubernetes_asyncio.client.CoreV1Api,
        "v1":kubernetes_asyncio.client.CoreV1Api,
    }

    @classmethod
    @backoff.on_exception(backoff.expo, asyncio.TimeoutError, max_time=60)
    async def read(cls, name: str, namespace: str) -> "Pod":
        """Read the Pod from the cluster under the given namespace.

        Args:
            name: The name of the Pod to read.
            namespace: The namespace to read the Pod from.
        """
        servo.logger.info(f'reading pod "{name}" in namespace "{namespace}"')

        async with cls.preferred_client() as api_client:
            obj = await asyncio.wait_for(
                api_client.read_namespaced_pod_status(name, namespace), 5.0
            )
            servo.logger.trace("pod: ", obj)
            return Pod(obj)

    async def create(self, namespace: str = None) -> None:
        """Create the Pod under the given namespace.

        Args:
            namespace: The namespace to create the Pod under.
                If the Pod was loaded via the kubetest client, the
                namespace will already be set, so it is not needed
                here. Otherwise, the namespace will need to be provided.
        """
        if namespace is None:
            namespace = self.namespace

        self.logger.info(f'creating pod "{self.name}" in namespace "{self.namespace}"')
        self.logger.trace(f"pod: {self.obj}")

        async with self.preferred_client() as api_client:
            self.obj = await api_client.create_namespaced_pod(
                namespace=namespace,
                body=self.obj,
            )

    async def patch(self) -> None:
        """
        Patches a Pod, applying spec changes to the cluster.
        """
        self.logger.info(f'patching pod "{self.name}"')
        self.logger.trace(f"pod: {self.obj}")
        async with self.api_client() as api_client:
            await api_client.patch_namespaced_pod(
                name=self.name,
                namespace=self.namespace,
                body=self.obj,
            )

    async def delete(self, options:kubernetes_asyncio.client.V1DeleteOptions = None) ->kubernetes_asyncio.client.V1Status:
        """Delete the Pod.

        This method expects the Pod to have been loaded or otherwise
        assigned a namespace already. If it has not, the namespace will
        need to be set manually.

        Args:
            options: Options for Pod deletion.

        Return:
            The status of the delete operation.
        """
        if options is None:
            options =kubernetes_asyncio.client.V1DeleteOptions()

        self.logger.info(f'deleting pod "{self.name}"')
        self.logger.trace(f"delete options: {options}")
        self.logger.trace(f"pod: {self.obj}")

        async with self.api_client() as api_client:
            return await api_client.delete_namespaced_pod(
                name=self.name,
                namespace=self.namespace,
                body=options,
            )

    @backoff.on_exception(backoff.expo, asyncio.TimeoutError, max_time=60)
    async def refresh(self) -> None:
        """Refresh the underlying Kubernetes Pod resource."""
        async with self.api_client() as api_client:
            self.obj = await asyncio.wait_for(
                api_client.read_namespaced_pod_status(
                    name=self.name, namespace=self.namespace
                ),
                5.0,
            )

    async def is_ready(self) -> bool:
        """Check if the Pod is in the ready state.

        Returns:
            True if in the ready state; False otherwise.
        """
        self.logger.trace("refreshing pod status to check is_ready")
        await self.refresh()

        # if there is no status, the pod is definitely not ready
        status = self.obj.status
        self.logger.trace(f"current pod status is {status}")
        if status is None:
            return False

        # check the pod phase to make sure it is running. a pod in
        # the 'failed' or 'success' state will no longer be running,
        # so we only care if the pod is in the 'running' state.
        phase = status.phase
        self.logger.trace(f"current pod phase is {status}")
        if phase.lower() != "running":
            return False

        self.logger.trace(f"checking status conditions {status.conditions}")
        for cond in status.conditions:
            # we only care about the condition type 'ready'
            if cond.type.lower() != "ready":
                continue

            # check that the readiness condition is True
            return cond.status.lower() == "true"

        # Catchall
        self.logger.trace(f"unable to find ready=true, continuing to wait...")
        return False

    async def get_status(self) ->kubernetes_asyncio.client.V1PodStatus:
        """Get the status of the Pod.

        Returns:
            The status of the Pod.
        """
        # first, refresh the pod state to ensure latest status
        await self.refresh()

        # return the status of the pod
        return cast(kubernetes_asyncio.client.V1PodStatus, self.obj.status)

    @property
    def containers(self) -> List[Container]:
        """
        Return a list of Container objects from the underlying pod template spec.
        """
        return list(map(lambda c: Container(c, self), self.obj.spec.containers))

    async def get_containers(self) -> List[Container]:
        """Get the Pod's containers.

        Returns:
            A list of containers that belong to the Pod.
        """
        self.logger.info(f'getting containers for pod "{self.name}"')
        await self.refresh()

        return self.containers

    def get_container(self, name: str) -> Union[Container, None]:
        """Get a container in the Pod by name.

        Args:
            name (str): The name of the Container.

        Returns:
            Container: The Pod's Container with the matching name. If
            no container with the given name is found, ``None`` is returned.
        """
        return next(filter(lambda c: c.name == name, self.containers), None)

    async def get_restart_count(self) -> int:
        """Get the total number of Container restarts for the Pod.

        Returns:
            The total number of Container restarts.
        """
        status = await self.get_status()
        if status.container_statuses is None:
            return 0

        total = 0
        for container_status in status.container_statuses:
            total += container_status.restart_count

        return total

    async def containers_started(self) -> bool:
        """Check if the Pod's Containers have all started.

        Returns:
            True if all Containers have started; False otherwise.
        """
        # start the flag as true - we will check the state and set
        # this to False if any container is not yet running.
        containers_started = True

        status = await self.get_status()
        if status.container_statuses is not None:
            for container_status in status.container_statuses:
                if container_status.state is not None:
                    if container_status.state.running is not None:
                        if container_status.state.running.started_at is not None:
                            # The container is started, so move on to check the
                            # next container
                            continue
                # If we get here, then the container has not started.
                containers_started = containers_started and False
                break

        return containers_started

    def uid(self) -> str:
        """
        Gets the UID for the Pod.

        UID is the unique in time and space value for this object. It is typically generated by the server on successful creation of a resource and is not allowed to change on PUT operations.  Populated by the system. Read-only. More info: http://kubernetes.io/docs/user-guide/identifiers#uids  # noqa: E501
        """
        return self.obj.metadata.uid


class Service(KubernetesModel):
    """Kubetest wrapper around a Kubernetes `Service`_ API Object.

    The actual ``kubernetes.client.V1Service`` instance that this
    wraps can be accessed via the ``obj`` instance member.

    This wrapper provides some convenient functionality around the
    API Object and provides some state management for the `Service`_.

    .. _Service:
        https://kubernetes.io/docs/reference/generated/kubernetes-api/v1.18/#service-v1-core
    """

    obj: client.V1Service

    api_clients: ClassVar[Dict[str, Type]] = {
        'preferred': client.CoreV1Api,
        'v1': client.CoreV1Api,
    }

    @classmethod
    @backoff.on_exception(backoff.expo, asyncio.TimeoutError, max_time=60)
    async def read(cls, name: str, namespace: str) -> "Pod":
        """Read the Service from the cluster under the given namespace.

        Args:
            name: The name of the Service to read.
            namespace: The namespace to read the Service from.
        """
        default_logger.info(f'reading service "{name}" in namespace "{namespace}"')

        async with cls.preferred_client() as api_client:
            obj = await asyncio.wait_for(
                api_client.read_namespaced_service(name, namespace),
                5.0
            )
            default_logger.trace("service: ", obj)
            return Service(obj)

    async def create(self, namespace: str = None) -> None:
        """Creates the Service under the given namespace.

        Args:
            namespace: The namespace to create the Service under.
                If the Service was loaded via the kubetest client, the
                namespace will already be set, so it is not needed here.
                Otherwise, the namespace will need to be provided.
        """
        if namespace is None:
            namespace = self.namespace

        self.logger.info(f'creating service "{self.name}" in namespace "{self.namespace}"')
        self.logger.debug(f'service: {self.obj}')

        self.obj = await self.api_client.create_namespaced_service(
            namespace=namespace,
            body=self.obj,
        )

    async def patch(self) -> None:
        """
        TODO: Add docs....
        """
        async with self.api_client() as api_client:
            await api_client.patch_namespaced_service(
                name=self.name,
                namespace=self.namespace,
                body=self.obj,
            )

    async def delete(self, options: client.V1DeleteOptions = None) -> client.V1Status:
        """Deletes the Service.

        This method expects the Service to have been loaded or otherwise
        assigned a namespace already. If it has not, the namespace will need
        to be set manually.

        Args:
            options: Options for Service deletion.

        Returns:
            The status of the delete operation.
        """
        if options is None:
            options = client.V1DeleteOptions()

        self.logger.info(f'deleting service "{self.name}"')
        self.logger.debug(f'delete options: {options}')
        self.logger.debug(f'service: {self.obj}')

        return await self.api_client.delete_namespaced_service(
            name=self.name,
            namespace=self.namespace,
            body=options,
        )

    async def refresh(self) -> None:
        """Refresh the underlying Kubernetes Service resource."""
        self.obj = await self.api_client.read_namespaced_service(
            name=self.name,
            namespace=self.namespace,
        )

    async def is_ready(self) -> bool:
        """Check if the Service is in the ready state.

        The readiness state is not clearly available from the Service
        status, so to see whether or not the Service is ready this
        will check whether the endpoints of the Service are ready.

        This comes with the caveat that in order for a Service to
        have endpoints, there needs to be some backend hooked up to it.
        If there is no backend, the Service will never have endpoints,
        so this will never resolve to True.

        Returns:
            True if in the ready state; False otherwise.
        """
        await self.refresh()

        # check the status. if there is no status, the service is
        # definitely not ready.
        if self.obj.status is None:
            return False

        endpoints = await self.get_endpoints()

        # if the Service has no endpoints, its not ready.
        if len(endpoints) == 0:
            return False

        # get the service endpoints and check that they are all ready.
        for endpoint in endpoints:
            # if we have an endpoint, but there are no subsets, we
            # consider the endpoint to be not ready.
            if endpoint.subsets is None:
                return False

            for subset in endpoint.subsets:
                # if the endpoint has no addresses setup yet, its not ready
                if subset.addresses is None or len(subset.addresses) == 0:
                    return False

                # if there are still addresses that are not ready, the
                # service is not ready
                not_ready = subset.not_ready_addresses
                if not_ready is not None and len(not_ready) > 0:
                    return False

        # if we got here, then all endpoints are ready, so the service
        # must also be ready
        return True

    async def status(self) -> client.V1ServiceStatus:
        """Get the status of the Service.

        Returns:
            The status of the Service.
        """
        self.logger.info(f'checking status of service "{self.name}"')
        # first, refresh the service state to ensure the latest status
        await self.refresh()

        # return the status from the service
        return self.obj.status

    async def get_endpoints(self) -> List[client.V1Endpoints]:
        """Get the endpoints for the Service.

        This can be useful for checking internal IP addresses used
        in containers, e.g. for container auto-discovery.

        Returns:
            A list of endpoints associated with the Service.
        """
        self.logger.info(f'getting endpoints for service "{self.name}"')
        endpoints = await self.api_client.list_namespaced_endpoints(
            namespace=self.namespace,
        )

        svc_endpoints = []
        for endpoint in endpoints.items:
            # filter to include only the endpoints with the same
            # name as the service.
            if endpoint.metadata.name == self.name:
                svc_endpoints.append(endpoint)

        self.logger.debug(f'endpoints: {svc_endpoints}')
        return svc_endpoints

    async def _proxy_http_request(self, method, path, **kwargs) -> tuple:
        """Template request to proxy of a Service.

        Args:
            method: The http request method e.g. 'GET', 'POST' etc.
            path: The URI path for the request.
            kwargs: Keyword arguments for the proxy_http_get function.

        Returns:
            The response data
        """
        path_params = {
            "name": f'{self.name}:{self.obj.spec.ports[0].port}',
            "namespace": self.namespace,
            "path": path
        }
        return await client.CoreV1Api().api_client.call_api(
            '/api/v1/namespaces/{namespace}/services/{name}/proxy/{path}',
            method,
            path_params=path_params,
            **kwargs
        )

    async def proxy_http_get(self, path: str, **kwargs) -> tuple:
        """Issue a GET request to proxy of a Service.

        Args:
            path: The URI path for the request.
            kwargs: Keyword arguments for the proxy_http_get function.

        Returns:
            The response data
        """
        return await self._proxy_http_request('GET', path, **kwargs)

    async def proxy_http_post(self, path: str, **kwargs) -> tuple:
        """Issue a POST request to proxy of a Service.

        Args:
            path: The URI path for the request.
            kwargs: Keyword arguments for the proxy_http_post function.

        Returns:
            The response data
        """
        return await self._proxy_http_request('POST', path, **kwargs)


class Deployment(KubernetesModel):
    """Kubetest wrapper around a Kubernetes `Deployment`_ API Object.

    The actual ``kubernetes.client.V1Deployment`` instance that this
    wraps can be accessed via the ``obj`` instance member.

    This wrapper provides some convenient functionality around the
    API Object and provides some state management for the `Deployment`_.

    .. _Deployment:
        https://kubernetes.io/docs/reference/generated/kubernetes-api/v1.18/#deployment-v1-apps
    """

    obj:kubernetes_asyncio.client.V1Deployment
    api_clients: ClassVar[Dict[str, Type]] = {
        "preferred":kubernetes_asyncio.client.AppsV1Api,
        "apps/v1":kubernetes_asyncio.client.AppsV1Api,
        "apps/v1beta1":kubernetes_asyncio.client.AppsV1beta1Api,
        "apps/v1beta2":kubernetes_asyncio.client.AppsV1beta2Api,
    }

    async def create(self, namespace: str = None) -> None:
        """Create the Deployment under the given namespace.

        Args:
            namespace: The namespace to create the Deployment under.
                If the Deployment was loaded via the kubetest client, the
                namespace will already be set, so it is not needed here.
                Otherwise, the namespace will need to be provided.
        """
        if namespace is None:
            namespace = self.namespace

        self.logger.info(
            f'creating deployment "{self.name}" in namespace "{self.namespace}"'
        )
        self.logger.debug(f"deployment: {self.obj}")

        async with self.api_client() as api_client:
            self.obj = await api_client.create_namespaced_deployment(
                namespace=namespace,
                body=self.obj,
            )

    @classmethod
    async def read(cls, name: str, namespace: str) -> "Deployment":
        """Read a Deployment by name under the given namespace.

        Args:
            name: The name of the Deployment to read.
            namespace: The namespace to read the Deployment from.
        """

        async with cls.preferred_client() as api_client:
            obj = await api_client.read_namespaced_deployment(name, namespace)
            return Deployment(obj)

    async def patch(self) -> None:
        """Update the changed attributes of the Deployment."""
        async with self.api_client() as api_client:
            self.obj = await api_client.patch_namespaced_deployment(
                name=self.name,
                namespace=self.namespace,
                body=self.obj,
            )

    async def delete(self, options:kubernetes_asyncio.client.V1DeleteOptions = None) ->kubernetes_asyncio.client.V1Status:
        """Delete the Deployment.

        This method expects the Deployment to have been loaded or otherwise
        assigned a namespace already. If it has not, the namespace will need
        to be set manually.

        Args:
            options: Options for Deployment deletion.

        Returns:
            The status of the delete operation.
        """
        if options is None:
            options =kubernetes_asyncio.client.V1DeleteOptions()

        self.logger.info(f'deleting deployment "{self.name}"')
        self.logger.debug(f"delete options: {options}")
        self.logger.trace(f"deployment: {self.obj}")

        async with self.api_client() as api_client:
            return await api_client.delete_namespaced_deployment(
                name=self.name,
                namespace=self.namespace,
                body=options,
            )

    async def refresh(self) -> None:
        """Refresh the underlying Kubernetes Deployment resource."""
        async with self.api_client() as api_client:
            self.obj = await api_client.read_namespaced_deployment_status(
                name=self.name,
                namespace=self.namespace,
            )

    async def rollback(self) -> None:
        """Roll back an unstable Deployment revision to a previous version."""
        async with kubernetes_asyncio.client.api_client.ApiClient() as api:
            api_client =kubernetes_asyncio.client.ExtensionsV1beta1Api(api)
            self.obj = await api_client.create_namespaced_deployment_rollback(
                name=self.name,
                namespace=self.namespace,
                body=self.obj,
            )

    async def get_status(self) ->kubernetes_asyncio.client.V1DeploymentStatus:
        """Get the status of the Deployment.

        Returns:
            The status of the Deployment.
        """
        self.logger.info(f'checking status of deployment "{self.name}"')
        # first, refresh the deployment state to ensure the latest status
        await self.refresh()

        # return the status from the deployment
        return cast(kubernetes_asyncio.client.V1DeploymentStatus, self.obj.status)

    async def get_pods(self) -> List[Pod]:
        """Get the pods for the Deployment.

        Returns:
            A list of pods that belong to the deployment.
        """
        self.logger.info(f'getting pods for deployment "{self.name}"')

        async with Pod.preferred_client() as api_client:
            label_selector = self.obj.spec.selector.match_labels
            pod_list:kubernetes_asyncio.client.V1PodList = await api_client.list_namespaced_pod(
                namespace=self.namespace, label_selector=selector_string(label_selector)
            )

        pods = [Pod(p) for p in pod_list.items]
        return pods

    @property
    def status(self) ->kubernetes_asyncio.client.V1DeploymentStatus:
        """Return the status of the Deployment.

        Returns:
            The status of the Deployment.
        """
        return cast(kubernetes_asyncio.client.V1DeploymentStatus, self.obj.status)

    @property
    def resource_version(self) -> str:
        """
        Returns the resource version of the Deployment.
        """
        return self.obj.metadata.resource_version

    @property
    def observed_generation(self) -> str:
        """
        Returns the observed generation of the Deployment status.

        The generation is observed by the deployment controller.
        """
        return self.obj.status.observed_generation

    async def is_ready(self) -> bool:
        """Check if the Deployment is in the ready state.

        Returns:
            True if in the ready state; False otherwise.
        """
        await self.refresh()

        # if there is no status, the deployment is definitely not ready
        status = self.obj.status
        if status is None:
            return False

        # check the status for the number of total replicas and compare
        # it to the number of ready replicas. if the numbers are
        # equal, the deployment is ready; otherwise it is not ready.
        total = status.replicas
        ready = status.ready_replicas

        if total is None:
            return False

        return total == ready

    @property
    def containers(self) -> List[Container]:
        """
        Return a list of Container objects from the underlying pod template spec.
        """
        return list(
            map(lambda c: Container(c, None), self.obj.spec.template.spec.containers)
        )

    def find_container(self, name: str) -> Optional[Container]:
        """
        Return the container with the given name.
        """
        return next(filter(lambda c: c.name == name, self.containers), None)

    @property
    def replicas(self) -> int:
        """
        Return the number of desired pods.
        """
        return self.obj.spec.replicas

    @replicas.setter
    def replicas(self, replicas: int) -> None:
        """
        Set the number of desired pods.
        """
        self.obj.spec.replicas = replicas

    @property
    def label_selector(self) -> str:
        """
        Return a string for matching the Deployment in Kubernetes API calls.
        """
        return selector_string(self.obj.spec.selector.match_labels)

    # TODO: I need to model these two and add label/annotation helpers
    @property
    def pod_template_spec(self) -> kubernetes_asyncio.client.models.v1_pod_spec.V1PodTemplateSpec:
        """Return the pod template spec for instances of the Deployment."""
        return self.obj.spec.template
    
    @property
    def pod_spec(self) -> kubernetes_asyncio.client.models.v1_pod_spec.V1PodSpec:
        """Return the pod spec for instances of the Deployment."""
        return self.pod_template_spec.spec
    
    # TODO: annotations/labels getters and setters...
    # @property
    # def annotations(self) -> Optional[Dict[str, str]]:
        
    
    ##
    # Canary support

    @property
    def canary_pod_name(self) -> str:
        """
        Return the name of canary Pod for this Deployment.
        """
        return f"{self.name}-canary"

    async def get_canary_pod(self) -> Pod:
        """
        Retrieve the canary Pod for this Deployment (if any).

        Will raise a Kubernetes API exception if not found.
        """
        return await Pod.read(self.canary_pod_name, self.namespace)

    async def delete_canary_pod(
        self, *, raise_if_not_found: bool = True, timeout: servo.Numeric = 600
    ) -> Optional[Pod]:
        """
        Delete the canary Pod.
        """
        try:
            canary = await self.get_canary_pod()
            self.logger.warning(
                f"Deleting canary Pod '{canary.name}' from namespace '{canary.namespace}'..."
            )
            await canary.delete()
            await canary.wait_until_deleted(timeout=timeout)
            self.logger.info(
                f"Deleted canary Pod '{canary.name}' from namespace '{canary.namespace}'."
            )
            return canary
        except kubernetes_asyncio.client.exceptions.ApiException as e:
            if e.status != 404 or e.reason != "Not Found" and raise_if_not_found:
                raise

        return None

    async def ensure_canary_pod(self, *, timeout: servo.Numeric = 600) -> Pod:
        """
        Ensures that a canary Pod exists by deleting and recreating an existing Pod or creating one from scratch.

        TODO: docs...
        """
        canary_pod_name = self.canary_pod_name
        namespace = self.namespace
<<<<<<< HEAD
        self.logger.debug(f"ensuring existence of canary pod '{canary_pod_name}' based on deployment '{self.name}' in namespace '{namespace}'")

        # Delete any pre-existing canary debris
        self.logger.trace("deleting pre-existing canary pod (if any)")
        await self.delete_canary_pod(raise_if_not_found=False, timeout=timeout)
=======
        self.logger.debug(
            f"ensuring existence of canary pod '{canary_pod_name}' based on deployment '{self.name}' in namespace '{namespace}'"
        )

        # Look for an existing canary
        try:
            if canary_pod := await self.get_canary_pod():
                self.logger.info(
                    f"found existing canary pod '{canary_pod_name}' based on deployment '{self.name}' in namespace '{namespace}'"
                )
                return canary_pod
        except kubernetes_asyncio.client.exceptions.ApiException as e:
            if e.status != 404 or e.reason != "Not Found":
                raise
>>>>>>> ab2c5489

        # Setup the canary Pod -- our settings are updated on the underlying PodSpec template
        self.logger.trace(f"building new canary")
        pod_obj =kubernetes_asyncio.client.V1Pod(
            metadata=self.obj.spec.template.metadata, spec=self.obj.spec.template.spec
        )
        pod_obj.metadata.name = canary_pod_name
        if pod_obj.metadata.annotations is None:
            pod_obj.metadata.annotations = {}
        pod_obj.metadata.annotations["opsani.com/opsani_tuning_for"] = self.name
        if pod_obj.metadata.labels is None:
            pod_obj.metadata.labels = {}
        pod_obj.metadata.labels["opsani_role"] = "tuning"

        canary_pod = Pod(obj=pod_obj)
        canary_pod.namespace = namespace
        self.logger.trace(f"initialized new canary: {canary_pod}")

        # If the servo is running inside Kubernetes, register self as the controller for the Pod and ReplicaSet
        SERVO_POD_NAME = os.environ.get("POD_NAME")
        SERVO_POD_NAMESPACE = os.environ.get("POD_NAMESPACE")
        if SERVO_POD_NAME is not None and SERVO_POD_NAMESPACE is not None:
            self.logger.debug(
                f"running within Kubernetes, registering as Pod controller... (pod={SERVO_POD_NAME}, namespace={SERVO_POD_NAMESPACE})"
            )
            servo_pod = await Pod.read(SERVO_POD_NAME, SERVO_POD_NAMESPACE)
            pod_controller = next(
                iter(
                    ow
                    for ow in servo_pod.obj.metadata.owner_references
                    if ow.controller
                )
            )

            # # TODO: Create a ReplicaSet class...
            async with kubernetes_asyncio.client.api_client.ApiClient() as api:
                api_client =kubernetes_asyncio.client.AppsV1Api(api)

                servo_rs:kubernetes_asyncio.client.V1ReplicaSet = (
                    await api_client.read_namespaced_replica_set(
                        name=pod_controller.name, namespace=SERVO_POD_NAMESPACE
                    )
                )  # still ephemeral
                rs_controller = next(
                    iter(
                        ow for ow in servo_rs.metadata.owner_references if ow.controller
                    )
                )
                servo_dep:kubernetes_asyncio.client.V1Deployment = (
                    await api_client.read_namespaced_deployment(
                        name=rs_controller.name, namespace=SERVO_POD_NAMESPACE
                    )
                )

            canary_pod.obj.metadata.owner_references = [
               kubernetes_asyncio.client.V1OwnerReference(
                    api_version=self.api_version,
                    block_owner_deletion=True,
                    controller=True,  # Ensures the pod will not be adopted by another controller
                    kind="Deployment",
                    name=servo_dep.metadata.name,
                    uid=servo_dep.metadata.uid,
                )
            ]

        # Create the Pod and wait for it to get ready
        self.logger.info(
            f"Creating canary Pod '{canary_pod_name}' in namespace '{namespace}'"
        )
        await canary_pod.create()

        self.logger.info(
            f"Created canary Pod '{canary_pod_name}' in namespace '{namespace}', waiting for it to become ready..."
        )
        await canary_pod.wait_until_ready(timeout=timeout)

        # TODO: Check for unexpected changes to version, etc.

        await canary_pod.refresh()
        await canary_pod.get_containers()

        return canary_pod

<<<<<<< HEAD
=======
    async def get_restart_count(self) -> int:
        count = 0
        for pod in await self.get_pods():
            count += await pod.get_restart_count()

        return count


>>>>>>> ab2c5489
class Millicore(int):
    """
    The Millicore class represents one one-thousandth of a vCPU or hyperthread in Kubernetes.
    """

    @classmethod
    def __get_validators__(cls) -> pydantic.CallableGenerator:
        yield cls.parse

    @classmethod
    def parse(cls, v: pydantic.StrIntFloat) -> "Millicore":
        """
        Parses a string, integer, or float input value into Millicore units.

        Returns:
            The input value in Millicore units.

        Raises:
            ValueError: Raised if the input cannot be parsed.
        """
        if isinstance(v, str):
            if v[-1] == "m":
                return cls(int(v[:-1]))
            else:
                return cls(int(float(v) * 1000))
        elif isinstance(v, (int, float)):
            return cls(int(v * 1000))
        else:
            raise ValueError("could not parse millicore value")

    def __str__(self) -> str:
        if self % 1000 == 0:
            return str(int(self) // 1000)
        else:
            return f"{int(self)}m"

    def __float__(self) -> float:
        return self / 1000.0

    def __eq__(self, other) -> bool:
        if isinstance(other, str):
            return str(self) == other
        elif isinstance(other, float):
            return float(self) == other
        return super().__eq__(other)

    def human_readable(self) -> str:
        return str(self)


class CPU(servo.CPU):
    """
    The CPU class models a Kubernetes CPU resource in Millicore units.
    """

    min: Millicore
    max: Millicore
    step: Millicore
    value: Optional[Millicore]
    requirements: ResourceRequirements = ResourceRequirements.compute

    def __opsani_repr__(self) -> dict:
        o_dict = super().__opsani_repr__()

        # normalize values into floats (see Millicore __float__)
        for field in ("min", "max", "step", "value"):
            value = getattr(self, field)
            o_dict["cpu"][field] = float(value) if value is not None else None
        return o_dict


# Gibibyte is the base unit of Kubernetes memory
GiB = 1024 * 1024 * 1024


class ShortByteSize(pydantic.ByteSize):
    """Kubernetes omits the 'B' suffix for some reason"""

    @classmethod
    def validate(cls, v: pydantic.StrIntFloat) -> "ShortByteSize":
        if isinstance(v, str):
            try:
                return super().validate(v)
            except:
                # Append the byte suffix and retry parsing
                return super().validate(v + "b")
        elif isinstance(v, float):
            v = v * GiB
        return super().validate(v)


class Memory(servo.Memory):
    """
    The Memory class models a Kubernetes Memory resource.
    """

    value: Optional[ShortByteSize]
    min: ShortByteSize
    max: ShortByteSize
    step: ShortByteSize
    requirements: ResourceRequirements = ResourceRequirements.compute

    def __opsani_repr__(self) -> dict:
        o_dict = super().__opsani_repr__()

        # normalize values into floating point Gibibyte units
        for field in ("min", "max", "step", "value"):
            value = getattr(self, field)
            o_dict["mem"][field] = float(value) / GiB if value is not None else None
        return o_dict


def _normalize_adjustment(adjustment: servo.Adjustment) -> Tuple[str, Union[str, servo.Numeric]]:
    """Normalize an adjustment object into a Kubernetes native setting key/value pair."""
    setting = "memory" if adjustment.setting_name == "mem" else adjustment.setting_name
    value = adjustment.value

    if setting == "memory":
        # Add GiB suffix to Numerics and Numeric strings
        if (isinstance(value, (int, float)) or
            (isinstance(value, str) and value.replace('.', '', 1).isdigit())):
            value = f"{value}Gi"
    elif setting == "cpu":
        value = str(Millicore.parse(value))
    elif setting == "replicas":
        value = int(float(value))

    return setting, value

class BaseOptimization(abc.ABC, pydantic.BaseModel, servo.logging.Mixin):
    """
    BaseOptimization is the base class for concrete implementations of optimization strategies.
    """

    name: str
    timeout: servo.Duration

    @abc.abstractclassmethod
    async def create(
        cls, config: "BaseKubernetesConfiguration", *args, **kwargs
    ) -> "BaseOptimization":
        """"""
        ...

    @abc.abstractmethod
    async def adjust(
        self, adjustment: servo.Adjustment, control: servo.Control = servo.Control()
    ) -> servo.Description:
        """
        Adjust a setting on the underlying Deployment/Pod or Container.
        """
        ...

    @abc.abstractmethod
    async def apply(self) -> None:
        """
        Apply the adjusted settings to the Kubernetes cluster.
        """
        ...

    async def handle_error(self, error: Exception, mode: "FailureMode") -> bool:
        """
        Handle an operational failure in accordance with the failure mode configured by the operator.

        Well executed error handling requires context and strategic thinking. The servo base library
        provides a rich set of primitives and patterns for approaching error handling but ultimately
        the experience is reliant on the connector developer who has knowledge of the essential context
        and understands the user needs and expectations.

        The error handling implementation provided in this method handles the general cases out of the
        box and relies on abstract methods (see below) to implement more advanced behaviors such as
        rollback and tear-down.

        Returns:
            A boolean value that indicates if the error was handled.

        Raises:
            NotImplementedError: Raised if there is no handler for a given failure mode. Subclasses
                must filter failure modes before calling the superclass implementation.
        """
        if mode == FailureMode.CRASH:
            raise RuntimeError(
                "an unrecoverable failure occurred while interacting with Kubernetes"
            ) from error

        # Ensure that we chain any underlying exceptions that may occur
        try:
            if mode == FailureMode.IGNORE:
                self.logger.warning(f"ignoring runtime error and continuing: {error}")
                self.logger.opt(exception=error).exception("ignoring Kubernetes error")
                return True

            elif mode == FailureMode.ROLLBACK:
                await self.rollback(error)
                return True

            elif mode == FailureMode.DESTROY:
                await self.destroy(error)
                return True

        except Exception as handler_error:
            raise handler_error from error

        # Trap any new modes that need to be handled
        raise NotImplementedError(
            f"missing error handler for failure mode '{mode}'"
        ) from error

    @abc.abstractmethod
    async def rollback(self, error: Optional[Exception] = None) -> None:
        """
        Asynchronously roll back the Optimization to a previous known
        good state.

        Args:
            error: An optional exception that contextualizes the cause of the rollback.
        """
        ...

    @abc.abstractmethod
    async def destroy(self, error: Optional[Exception] = None) -> None:
        """
        Asynchronously destroy the Optimization.

        Args:
            error: An optional exception that contextualizes the cause of the destruction.
        """
        ...

    @abc.abstractmethod
    def to_components(self) -> List[servo.Component]:
        """
        Return a list of Component representations of the Optimization.

        Components are the canonical representation of optimizations in the Opsani API.
        """
        ...

    def __hash__(self):
        return hash(
            (
                self.name,
                id(self),
            )
        )

    class Config:
        arbitrary_types_allowed = True


class DeploymentOptimization(BaseOptimization):
    """
    The DeploymentOptimization class implements an optimization strategy based on directly reconfiguring a Kubernetes
    Deployment and its associated containers.
    """

    deployment_config: "DeploymentConfiguration"
    deployment: Deployment
    container_config: "ContainerConfiguration"
    container: Container

    @classmethod
    async def create(
        cls, config: "DeploymentConfiguration", **kwargs
    ) -> "DeploymentOptimization":
        deployment = await Deployment.read(config.name, config.namespace)

        replicas = config.replicas.copy()
        replicas.value = deployment.replicas

        # FIXME: Currently only supporting one container
        for container_config in config.containers:
            container = deployment.find_container(container_config.name)
            if not container:
                names = servo.utilities.strings.join_to_series(
                    list(map(lambda c: c.name, deployment.containers))
                )
                raise ValueError(
                    f'no container named "{container_config.name}" exists in the Pod (found {names})'
                )

            name = container_config.alias or (
                f"{deployment.name}/{container.name}" if container else deployment.name
            )
            return cls(
                name=name,
                deployment_config=config,
                deployment=deployment,
                container_config=container_config,
                container=container,
                **kwargs,
            )

    @property
    def cpu(self) -> CPU:
        """
        Return the current CPU setting for the optimization.
        """
        cpu = self.container_config.cpu.copy()
        cpu.value = self.container.get_resource_requirements("cpu", first=True)
        return cpu

    @property
    def memory(self) -> Memory:
        """
        Return the current Memory setting for the optimization.
        """
        memory = self.container_config.memory.copy()
        memory.value = self.container.get_resource_requirements("memory", first=True)
        return memory

    @property
    def replicas(self) -> servo.Replicas:
        """
        Return the current Replicas setting for the optimization.
        """
        replicas = self.deployment_config.replicas.copy()
        replicas.value = self.deployment.replicas
        return replicas

    async def rollback(self, error: Optional[Exception] = None) -> None:
        """
        Initiates an asynchronous rollback to a previous version of the Deployment.

        Args:
            error: An optional error that triggered the rollback.
        """
        self.logger.info(f"adjustment failed: rolling back deployment... ({error})")
        await asyncio.wait_for(
            asyncio.gather(self.deployment.rollback()),
            timeout=self.timeout.total_seconds(),
        )

    async def destroy(self, error: Optional[Exception] = None) -> None:
        """
        Initiates the asynchronous deletion of the Deployment under optimization.

        Args:
            error: An optional error that triggered the destruction.
        """
        self.logger.info(f"adjustment failed: destroying deployment...")
        await asyncio.wait_for(
            asyncio.gather(self.deployment.delete()),
            timeout=self.timeout.total_seconds(),
        )

    def to_components(self) -> List[servo.Component]:
        return [
            servo.Component(name=self.name, settings=[self.cpu, self.memory, self.replicas])
        ]

    def adjust(self, adjustment: servo.Adjustment, control: servo.Control = servo.Control()) -> None:
        """
        Adjust the settings on the Deployment or a component Container.

        Adjustments do not take effect on the cluster until the `apply` method is invoked
        to enable aggregation of related adjustments and asynchronous application.
        """
        setting_name, value = _normalize_adjustment(adjustment)
        self.logger.info(f"adjusting {setting_name} to {value}")

        if setting_name in ("cpu", "memory"):
            # NOTE: Assign to the config to trigger validations
            setting = getattr(self.container_config, setting_name)
            setting.value = value

            requirements = setting.requirements
            self.container.set_resource_requirements(
                setting_name, value, requirements, clear_others=True
            )

        elif setting_name == "replicas":
            # NOTE: Assign to the config to trigger validations
            self.deployment_config.replicas.value = value
            self.deployment.replicas = value

        else:
            raise RuntimeError(
                f"failed adjustment of unsupported Kubernetes setting '{adjustment.setting_name}'"
            )

    async def apply(self) -> None:
        """
        Apply changes asynchronously and wait for them to roll out to the cluster.

        Kubernetes deployments orchestrate a number of underlying resources. Awaiting the
        outcome of a deployment change requires observation of the `resource_version` which
        indicates if a given patch actually changed the resource, the `observed_generation`
        which is a value managed by the deployments controller and indicates the effective
        version of the deployment exclusive of insignificant changes that do not affect runtime
        (such as label updates), and the `conditions` of the deployment status which reflect
        state at a particular point in time. How these elements change during a rollout is
        dependent on the deployment strategy in effect and its requirementss (max unavailable,
        surge, etc).

        The logic implemented by this method is as follows:
            - Capture the `resource_version` and `observed_generation`.
            - Patch the underlying Deployment object via the Kubernetes API.
            - Check that `resource_version` has been incremented or return early if nothing has changed.
            - Create a Kubernetes Watch on the Deployment targeted by label selector and resource version.
            - Observe events streamed via the watch.
            - Look for the Deployment to report a Status Condition of `"Progressing"`.
            - Wait for the `observed_generation` to increment indicating that the Deployment is applying our changes.
            - Track the value of the `available_replicas`, `ready_replicas`, `unavailable_replicas`,
                and `updated_replicas` attributes of the Deployment Status until `available_replicas`,
                `ready_replicas`, and `updated_replicas` are all equal to the value of the `replicas` attribute of
                the Deployment and `unavailable_replicas` is `None`. Return success.
            - Raise an error upon expiration of an adjustment timeout or encountering a Deployment Status Condition
                where `type=Progressing` and `status=False`.

        This method abstracts the details of adjusting a Deployment and returns once the desired
        changes have been fully rolled out to the cluster or an error has been encountered.

        See https://kubernetes.io/docs/concepts/workloads/controllers/deployment/

        # The resource_version attribute lets us efficiently watch for changes
        # reference: https://kubernetes.io/docs/reference/using-api/api-concepts/#efficient-detection-of-changes
        """

        # Resource version lets us track any change. Observed generation only increments
        # when the deployment controller sees a significant change that requires rollout
        resource_version = self.deployment.resource_version
        observed_generation = self.deployment.status.observed_generation
        desired_replicas = self.deployment.replicas

        # Patch the Deployment via the Kubernetes API
        await self.deployment.patch()

        # Return fast if nothing was changed
        if self.deployment.resource_version == resource_version:
            self.logger.info(
                f"adjustments applied to Deployment '{self.deployment.name}' made no changes, continuing"
            )
            return

        # Create a Kubernetes watch against the deployment under optimization to track changes
        self.logger.info(
            f"Using label_selector={self.deployment.label_selector}, resource_version={resource_version}"
        )

        try:
            async with kubernetes_asyncio.client.api_client.ApiClient() as api:
                # NOTE: The timeout_seconds argument must be an int or the request will fail
                v1 = kubernetes_asyncio.client.AppsV1Api(api)
                async with kubernetes_asyncio.watch.Watch().stream(
                    v1.list_namespaced_deployment,
                    self.deployment.namespace,
                    label_selector=self.deployment.label_selector,
                    timeout_seconds=int(self.timeout.total_seconds()),
                ) as stream:
                    async for event in stream:
                        # NOTE: Event types are ADDED, DELETED, MODIFIED, ERROR
                        # TODO: Create an enum...
                        event_type, deployment = event["type"], event["object"]
                        status:kubernetes_asyncio.client.V1DeploymentStatus = deployment.status

                        self.logger.debug(
                            f"deployment watch yielded event: {event_type} {deployment.kind} {deployment.metadata.name} in {deployment.metadata.namespace}: {status}"
                        )

                        if event_type == "ERROR":
                            stream.stop()
                            # FIXME: Not sure what types we expect here
                            raise servo.AdjustmentRejectedError(reason=str(deployment))

                        # Check that the conditions aren't reporting a failure
                        self._check_conditions(status.conditions)

                        # Early events in the watch may be against previous generation
                        if status.observed_generation == observed_generation:
                            self.logger.debug(
                                "observed generation has not changed, continuing watch"
                            )
                            continue

                        # Check the replica counts. Once available, updated, and ready match
                        # our expected count and the unavailable count is zero we are rolled out
                        if status.unavailable_replicas:
                            self.logger.debug(
                                "found unavailable replicas, continuing watch",
                                status.unavailable_replicas,
                            )
                            continue

                        replica_counts = [
                            status.replicas,
                            status.available_replicas,
                            status.ready_replicas,
                            status.updated_replicas,
                        ]
                        if replica_counts.count(desired_replicas) == len(replica_counts):
                            # We are done: all the counts match. Stop the watch and return
                            self.logger.info("adjustment applied successfully", status)
                            stream.stop()

        except asyncio.TimeoutError as error:
            raise servo.AdjustmentRejectedError(
                reason="timed out waiting for Deployment to apply adjustment"
            ) from error

        if await self.deployment.get_restart_count() > 0:
            # TODO: Return a string summary about the restarts (which pods bounced)
            raise servo.AdjustmentRejectedError(reason="unstable")

    def _check_conditions(self, conditions: List[kubernetes_asyncio.client.V1DeploymentCondition]) -> None:
        for condition in conditions:
            if condition.type == "Available":
                if condition.status == "True":
                    # If we hit on this and have not raised yet we are good to go
                    break
                elif condition.status in ("False", "Unknown"):
                    # Condition has not yet been met, log status and continue monitoring
                    self.logger.debug(
                        f"Condition({condition.type}).status == '{condition.status}' ({condition.reason}): {condition.message}"
                    )
                else:
                    raise servo.AdjustmentFailure(
                        f"encountered unexpected Condition status '{condition.status}'"
                    )

            elif condition.type == "ReplicaFailure":
                # TODO: Check what this error looks like
                raise servo.AdjustmentRejectedError(
                    "ReplicaFailure: message='{condition.status.message}', reason='{condition.status.reason}'",
                    condition.status.message,
                    reason=condition.status.reason
                )

            elif condition.type == "Progressing":
                if condition.status in ("True", "Unknown"):
                    # Still working
                    self.logger.debug("Deployment update is progressing", condition)
                    break
                elif condition.status == "False":
                    raise servo.AdjustmentRejectedError(
                        "ProgressionFailure: message='{condition.status.message}', reason='{condition.status.reason}'",
                        condition.status.message,
                        reason=condition.status.reason
                    )
                else:
                    raise servo.AdjustmentFailure(
                        f"unknown deployment status condition: {condition.status}"
                    )


class CanaryOptimization(BaseOptimization):
    """CanaryOptimization objects manage the optimization of Containers within a Deployment using
    a canary Pod that is adjusted independently and compared against the performance and cost profile
    of its siblings.
    """

    target_deployment: Deployment
    target_deployment_config: "DeploymentConfiguration"

    target_container: Container
    target_container_config: "ContainerConfiguration"

    # Canary will be created if it does not yet exist
    canary_pod: Pod
    canary_container: Container

    @classmethod
    async def create(
        cls, config: "DeploymentConfiguration", **kwargs
    ) -> "CanaryOptimization":
        deployment = await Deployment.read(config.name, cast(str, config.namespace))
        if not deployment:
            raise ValueError(
                f'cannot create CanaryOptimization: target Deployment "{config.name}" does not exist in Namespace "{config.namespace}"'
            )

        # Ensure that we have a canary Pod
        canary_pod = await deployment.ensure_canary_pod()

        # FIXME: Currently only supporting one container
        for container_config in config.containers:
            target_container = deployment.find_container(container_config.name)
            canary_container = canary_pod.get_container(container_config.name)

            name = (
                config.strategy.alias
                if isinstance(config.strategy, CanaryOptimizationStrategyConfiguration)
                and config.strategy.alias
                else f"{deployment.name}/{canary_container.name}-canary"
            )

            return cls(
                name=name,
                target_deployment_config=config,
                target_deployment=deployment,
                target_container_config=container_config,
                target_container=target_container,
                canary_pod=canary_pod,
                canary_container=canary_container,
                **kwargs,
            )

        raise AssertionError(
            "deployment configuration must have one or more containers"
        )

    def adjust(self, adjustment: servo.Adjustment, control: servo.Control = servo.Control()) -> None:
        setting, value = _normalize_adjustment(adjustment)
        self.logger.info(f"adjusting {setting} to {value}")

        if setting in ("cpu", "memory"):
            requirements = getattr(
                self.target_container_config, setting
            ).requirements
            self.canary_container.set_resource_requirements(
                setting, value, requirements, clear_others=True
            )

        elif setting == "replicas":
            if value != 1:
                servo.logger.warning(
                    f'ignored attempt to set replicas to "{value}" on canary pod "{self.canary_pod.name}"'
                )

        else:
            raise servo.AdjustmentFailure(
                f"failed adjustment of unsupported Kubernetes setting '{setting}'"
            )

    async def apply(self) -> None:
        dep_copy = copy.copy(self.target_deployment)
        dep_copy.obj.spec.template.spec.containers[
            0
        ].resources = self.canary_container.resources
        await dep_copy.delete_canary_pod(raise_if_not_found=False)
        self.canary = await dep_copy.ensure_canary_pod()

    @property
    def cpu(self) -> CPU:
        """
        Return the current CPU setting for the optimization.
        """
        cpu = self.target_container_config.cpu.copy()
        cpu.value = self.canary_container.get_resource_requirements("cpu", first=True)
        return cpu

    @property
    def memory(self) -> Memory:
        """
        Return the current Memory setting for the optimization.
        """
        memory = self.target_container_config.memory.copy()
        memory.value = self.canary_container.get_resource_requirements(
            "memory", first=True
        )
        return memory

    @property
    def replicas(self) -> servo.Replicas:
        """
        Return the current Replicas setting for the optimization.
        """
        return servo.Replicas(
            min=0,
            max=1,
            value=1,
            pinned=True,
        )

    def to_components(self) -> List[servo.Component]:
        """
        Return a Component representation of the canary and its reference target.

        Note that all settings on the target are implicitly pinned because only the canary
        is to be modified during optimization.
        """

        target_name = (
            self.target_container_config.alias
            or f"{self.target_deployment_config.name}/{self.target_container_config.name}"
        )
        # implicitly pin the target settings before we return them
        target_cpu = self.target_container_config.cpu.copy(update={"pinned": True})
        if value := self.target_container.get_resource_requirements("cpu", first=True):
            target_cpu.value = value

        target_memory = self.target_container_config.memory.copy(
            update={"pinned": True}
        )
        if value := self.target_container.get_resource_requirements(
            "memory", first=True
        ):
            target_memory.value = value

        target_replicas = self.target_deployment_config.replicas.copy(
            update={"pinned": True}
        )
        target_replicas.value = self.target_deployment.replicas

        return [
            servo.Component(
                name=target_name,
                settings=[
                    target_cpu,
                    target_memory,
                    target_replicas,
                ],
            ),
            servo.Component(
                name=self.name,
                settings=[
                    self.cpu,
                    self.memory,
                    self.replicas,
                ],
            ),
        ]

    async def rollback(self, error: Optional[Exception] = None) -> None:
        """
        Not supported. Raises a TypeError when called.

        Rollbacks are not supported by the canary optimization strategy
        because they are dependent on Kubernetes Deployments.
        """
        raise TypeError(
            (
                "rollback is not supported under the canary optimization strategy because rollbacks are applied to "
                "Kubernetes Deployment objects and canary optimization is performed against a standalone Pod."
            )
        )

    async def destroy(self, error: Optional[Exception] = None) -> None:
        self.logger.info(f'destroying canary Pod "{self.name}"')
        await self.canary_pod.delete()

        self.logger.debug(f'awaiting deletion of canary Pod "{self.name}"')
        await self.canary_pod.wait_until_deleted()

        self.logger.info(f'destroyed canary Pod "{self.name}"')

    async def handle_error(self, error: Exception, mode: "FailureMode") -> bool:
        if mode == FailureMode.ROLLBACK or mode == FailureMode.DESTROY:
            # Ensure that we chain any underlying exceptions that may occur
            try:
                if mode == FailureMode.ROLLBACK:
                    self.logger.warning(
                        f"cannot rollback a canary Pod: falling back to destroy: {error}"
                    )
                    self.logger.opt(exception=error).exception("")

                await asyncio.wait_for(self.destroy(), timeout=self.timeout.total_seconds())

                # create a new canary against baseline
                self.logger.info(
                    "creating new canary against baseline following failed adjust"
                )
                self.canary = await self.target_deployment.ensure_canary_pod()
                return True

            except Exception as handler_error:
                raise handler_error from error

        else:
            return await super().handle_error(error, mode)

    class Config:
        arbitrary_types_allowed = True
        extra = pydantic.Extra.allow


class KubernetesOptimizations(pydantic.BaseModel, servo.logging.Mixin):
    """
    Models the state of resources under optimization in a Kubernetes cluster.
    """

    config: "KubernetesConfiguration"
    namespace: Namespace
    optimizations: List[BaseOptimization]
    runtime_id: str
    spec_id: str
    version_id: str

    @classmethod
    async def create(
        cls, config: "KubernetesConfiguration"
    ) -> "KubernetesOptimizations":
        """
        Read the state of all components under optimization from the cluster and return an object representation.
        """
        namespace = await Namespace.read(config.namespace)
        optimizations: List[BaseOptimization] = []
        images = {}
        runtime_ids = {}
        pod_tmpl_specs = {}

        for deployment_config in config.deployments:
            if deployment_config.strategy == OptimizationStrategy.DEFAULT:
                optimization = await DeploymentOptimization.create(
                    deployment_config, timeout=config.timeout
                )
                deployment = optimization.deployment
                container = optimization.container
            elif deployment_config.strategy == OptimizationStrategy.CANARY:
                optimization = await CanaryOptimization.create(
                    deployment_config, timeout=config.timeout
                )
                deployment = optimization.target_deployment
                container = optimization.target_container
            else:
                raise ValueError(
                    f"unknown optimization strategy: {deployment_config.strategy}"
                )

            optimizations.append(optimization)

            # compile artifacts for checksum calculation
            pods = await deployment.get_pods()
            runtime_ids[optimization.name] = [pod.uid for pod in pods]
            pod_tmpl_specs[deployment.name] = deployment.obj.spec.template.spec
            images[container.name] = container.image

        # Compute checksums for change detection
        spec_id = servo.utilities.hashing.get_hash([pod_tmpl_specs[k] for k in sorted(pod_tmpl_specs.keys())])
        runtime_id = servo.utilities.hashing.get_hash(runtime_ids)
        version_id = servo.utilities.hashing.get_hash([images[k] for k in sorted(images.keys())])

        return KubernetesOptimizations(
            config=config,
            namespace=namespace,
            optimizations=optimizations,
            spec_id=spec_id,
            runtime_id=runtime_id,
            version_id=version_id,
        )

    def to_components(self) -> List[servo.Component]:
        """
        Return a list of Component objects modeling the state of local optimization activities.

        Components are the canonical representation of systems under optimization. They
        are used for data exchange with the Opsani API
        """
        components = list(map(lambda opt: opt.to_components(), self.optimizations))
        return list(itertools.chain(*components))

    def to_description(self) -> servo.Description:
        """
        Return a representation of the current state as a Description object.

        Description objects are used to report state to the Opsani API in order
        to synchronize with the Optimizer service.

        Returns:
            A Description of the current state.
        """
        return servo.Description(components=self.to_components())

    def find_optimization(self, name: str) -> Optional[BaseOptimization]:
        """
        Find and return an optimization by name.
        """
        return next(filter(lambda a: a.name == name, self.optimizations), None)

    async def apply(self, adjustments: List[servo.Adjustment]) -> None:
        """
        Apply a sequence of adjustments and wait for them to take effect on the cluster.
        """
        # Exit early if there is nothing to do
        if not adjustments:
            self.logger.debug("early exiting from adjust: no adjustments")
            return

        summary = f"[{', '.join(list(map(str, adjustments)))}]"
        self.logger.info(
            f"Applying {len(adjustments)} Kubernetes adjustments: {summary}"
        )

        # Adjust settings on the local data model
        for adjustment in adjustments:
            if adjustable := self.find_optimization(adjustment.component_name):
                self.logger.info(f"adjusting {adjustment.component_name}: {adjustment}")
                adjustable.adjust(adjustment)

            else:
                self.logger.warning(f'ignoring unrecognized adjustment "{adjustment}"')

        # Apply the changes to Kubernetes and wait for the results
        timeout = self.config.timeout
        if self.optimizations:
            self.logger.debug(
                f"waiting for adjustments to take effect on {len(self.optimizations)} optimizations"
            )
            try:
                results = await asyncio.wait_for(
                    asyncio.gather(
                        *list(map(lambda a: a.apply(), self.optimizations)),
                        return_exceptions=True,
                    ),
                    timeout=timeout.total_seconds(),
                )

                for result in results:
                    if isinstance(result, Exception):
                        for optimization in self.optimizations:
                            if await optimization.handle_error(
                                result, self.config.on_failure
                            ):
                                # Stop error propogation once it has been handled
                                break

            except asyncio.exceptions.TimeoutError as error:
                self.logger.error(
                    f"timed out after {timeout} waiting for adjustments to apply"
                )
                for optimization in self.optimizations:
                    if await optimization.handle_error(error, self.config.on_failure):
                        # Stop error propogation once it has been handled
                        break
        else:
            self.logger.warning(f"failed to apply adjustments: no adjustables")

        # TODO: Run sanity checks to look for out of band changes

    class Config:
        arbitrary_types_allowed = True


DNSSubdomainName = pydantic.constr(
    strip_whitespace=True,
    min_length=1,
    max_length=253,
    regex="^[0-9a-zA-Z]([0-9a-zA-Z\\.-])*[0-9A-Za-z]$",
)
DNSSubdomainName.__doc__ = (
    """DNSSubdomainName models a Kubernetes DNS Subdomain Name used as the name for most resource types.

    Valid DNS Subdomain Names conform to [RFC 1123](https://tools.ietf.org/html/rfc1123) and must:
        * contain no more than 253 characters
        * contain only lowercase alphanumeric characters, '-' or '.'
        * start with an alphanumeric character
        * end with an alphanumeric character

    See https://kubernetes.io/docs/concepts/overview/working-with-objects/names/#dns-subdomain-names
    """
)



DNSLabelName = pydantic.constr(
    strip_whitespace=True,
    min_length=1,
    max_length=63,
    regex="^[0-9a-zA-Z]([0-9a-zA-Z-])*[0-9A-Za-z]$",
)
DNSLabelName.__doc__ = (
    """DNSLabelName models a Kubernetes DNS Label Name identified used to name some resource types.

    Valid DNS Label Names conform to [RFC 1123](https://tools.ietf.org/html/rfc1123) and must:
        * contain at most 63 characters
        * contain only lowercase alphanumeric characters or '-'
        * start with an alphanumeric character
        * end with an alphanumeric character

    See https://kubernetes.io/docs/concepts/overview/working-with-objects/names/#dns-label-names
    """
)


ContainerTagName = pydantic.constr(
    strip_whitespace=True,
    min_length=1,
    max_length=128,
    regex="^[0-9a-zA-Z]([0-9a-zA-Z_\\.\\-/:@])*$",
)  # NOTE: This regex is not a full validation
ContainerTagName.__doc__ = (
    """ContainerTagName models the name of a container referenced in a Kubernetes manifest.

    Valid container tags must:
        * be valid ASCII and may contain lowercase and uppercase letters, digits, underscores, periods and dashes.
        * not start with a period or a dash
        * may contain a maximum of 128 characters
    """
)


class EnvironmentConfiguration(servo.BaseConfiguration):
    ...


class CommandConfiguration(servo.BaseConfiguration):
    ...


class ContainerConfiguration(servo.BaseConfiguration):
    """
    The ContainerConfiguration class models the configuration of an optimizable container within a Kubernetes Deployment.
    """

    name: ContainerTagName
    alias: Optional[ContainerTagName]
    command: Optional[str]  # TODO: create model...
    cpu: CPU
    memory: Memory
    env: Optional[List[str]]  # TODO: create model...


class OptimizationStrategy(str, enum.Enum):
    """
    OptimizationStrategy is an enumeration of the possible ways to perform optimization on a Kubernetes Deployment.
    """

    DEFAULT = "default"
    """The default strategy directly applies adjustments to the target Deployment and its containers.
    """

    CANARY = "canary"
    """The canary strategy creates a servo managed standalone canary Pod based on the target Deployment and makes
    adjustments to it instead of the Deployment itself.
    """


class BaseOptimizationStrategyConfiguration(pydantic.BaseModel):
    type: OptimizationStrategy = pydantic.Field(..., const=True)

    def __eq__(self, other) -> bool:
        if isinstance(other, OptimizationStrategy):
            return self.type == other
        return super().__eq__(other)

    class Config:
        extra = pydantic.Extra.forbid


class DefaultOptimizationStrategyConfiguration(BaseOptimizationStrategyConfiguration):
    type = pydantic.Field(OptimizationStrategy.DEFAULT, const=True)


class CanaryOptimizationStrategyConfiguration(BaseOptimizationStrategyConfiguration):
    type = pydantic.Field(OptimizationStrategy.CANARY, const=True)
    alias: Optional[ContainerTagName]


class FailureMode(str, enum.Enum):
    """
    The FailureMode enumeration defines how to handle a failed adjustment of a Kubernetes resource.
    """

    ROLLBACK = "rollback"
    DESTROY = "destroy"
    IGNORE = "ignore"
    CRASH = "crash"

    @classmethod
    def options(cls) -> List[str]:
        """
        Return a list of strings that identifies all failure mode configuration options.
        """
        return list(map(lambda mode: mode.value, cls.__members__.values()))


class PermissionSet(pydantic.BaseModel):
    """Permissions objects model Kubernetes permissions granted through RBAC."""

    group: str
    resources: List[str]
    verbs: List[str]


STANDARD_PERMISSIONS = [
    PermissionSet(
        group="apps",
        resources=["deployments", "replicasets"],
        verbs=["get", "list", "watch", "update", "patch"],
    ),
    PermissionSet(
        group="",
        resources=["namespaces"],
        verbs=["get", "list"],
    ),
    PermissionSet(
        group="",
        resources=["pods", "pods/logs", "pods/status"],
        verbs=["create", "delete", "get", "list", "watch"],
    ),
]


class BaseKubernetesConfiguration(servo.BaseConfiguration):
    """
    BaseKubernetesConfiguration provides a set of configuration primitives for optimizable Kubernetes resources.

    Child classes of `BaseKubernetesConfiguration` such as the `DeploymentConfiguration` can benefit from
    the cascading configuration behavior implemented on the `KubernetesConfiguration` class.

    Common settings will be cascaded from the containing class for attributes if they have not been explicitly set
    and are equal to the default value. Settings that are mandatory in the superclass (such as timeout and namespace)
    but are available for override should be declared as optional on `BaseKubernetesConfiguration` and overridden and
    declared as mandatory in `BaseKubernetesConfiguration`'.
    """

    kubeconfig: Optional[pydantic.FilePath] = pydantic.Field(
        description="Path to the kubeconfig file. If `None`, use the default from the environment.",
    )
    context: Optional[str] = pydantic.Field(description="Name of the kubeconfig context to use.")
    namespace: Optional[DNSSubdomainName] = pydantic.Field(
        description="Kubernetes namespace where the target deployments are running.",
    )
    settlement: Optional[servo.Duration] = pydantic.Field(
        description="Duration to observe the application after an adjust to ensure the deployment is stable. May be overridden by optimizer supplied `control.adjust.settlement` value."
    )
    on_failure: FailureMode = pydantic.Field(
        FailureMode.CRASH,
        description=f"How to handle a failed adjustment. Options are: {servo.utilities.strings.join_to_series(list(FailureMode.__members__.values()))}",
    )
    timeout: Optional[servo.Duration] = pydantic.Field(
        description="Time interval to wait before considering Kubernetes operations to have failed."
    )


StrategyTypes = Union[
    OptimizationStrategy,
    DefaultOptimizationStrategyConfiguration,
    CanaryOptimizationStrategyConfiguration,
]


class DeploymentConfiguration(BaseKubernetesConfiguration):
    """
    The DeploymentConfiguration class models the configuration of an optimizable Kubernetes Deployment.
    """

    name: DNSSubdomainName
    containers: List[ContainerConfiguration]
    strategy: StrategyTypes = OptimizationStrategy.DEFAULT
    replicas: servo.Replicas


class KubernetesConfiguration(BaseKubernetesConfiguration):
    namespace: DNSSubdomainName = DNSSubdomainName("default")
    timeout: servo.Duration = "5m"
    permissions: List[PermissionSet] = pydantic.Field(
        STANDARD_PERMISSIONS,
        description="Permissions required by the connector to operate in Kubernetes.",
    )

    deployments: List[DeploymentConfiguration] = pydantic.Field(
        description="Deployments to be optimized.",
    )

    @classmethod
    def generate(cls, **kwargs) -> "KubernetesConfiguration":
        return cls(
            namespace="default",
            description="Update the namespace, deployment, etc. to match your Kubernetes cluster",
            deployments=[
                DeploymentConfiguration(
                    name="app",
                    replicas=servo.Replicas(
                        min=1,
                        max=2,
                    ),
                    containers=[
                        ContainerConfiguration(
                            name="opsani/fiber-http:latest",
                            cpu=CPU(min="250m", max=4, step="125m"),
                            memory=Memory(min="256MiB", max="4GiB", step="128MiB"),
                        )
                    ],
                )
            ],
            **kwargs,
        )

    def __init__(self, *args, **kwargs) -> None: # noqa: D107
        super().__init__(*args, **kwargs)
        self.cascade_common_settings()

    def cascade_common_settings(self, *, overwrite: bool = False) -> None:
        """
        Apply common settings to child models that inherit from BaseKubernetesConfiguration.

        This method provides enables hierarchical overrides of common configuration values
        based on shared inheritance. Each attribute is introspected and if it inherits from
        `BaseKubernetesConfiguration`, any common attribute values are copied onto the child
        model, cascading them downward. Only attributes whose value is equal to the default
        and have not been explicitly set are updated.

        # FIXME: Cascaded settings should only be optional if they can be optional at the top level. Right now we are implying that namespace can be None as well.
        """
        for name, field in self.__fields__.items():
            if issubclass(field.type_, BaseKubernetesConfiguration):
                attribute = getattr(self, name)
                for obj in (
                    attribute if isinstance(attribute, Collection) else [attribute]
                ):
                    for (
                        field_name,
                        field,
                    ) in BaseKubernetesConfiguration.__fields__.items():
                        if field_name in servo.BaseConfiguration.__fields__:
                            # don't cascade from the base class
                            continue

                        if field_name in obj.__fields_set__ and not overwrite:
                            self.logger.trace(
                                f"skipping config cascade for unset field '{field_name}'"
                            )
                            continue

                        current_value = getattr(obj, field_name)
                        if overwrite or current_value == field.default:
                            parent_value = getattr(self, field_name)
                            setattr(obj, field_name, parent_value)
                            self.logger.trace(
                                f"cascaded setting '{field_name}' from KubernetesConfiguration to child '{attribute}': value={parent_value}"
                            )

                        else:
                            self.logger.trace(
                                f"declining to cascade value to field '{field_name}': the default value is set and overwrite is false"
                            )

    async def load_kubeconfig(self) -> None:
        """
        Asynchronously load the Kubernetes configuration
        """
        config_file = pathlib.Path(self.kubeconfig or kubernetes_asyncio.config.kube_config.KUBE_CONFIG_DEFAULT_LOCATION).expanduser()
        if config_file.exists():
            await kubernetes_asyncio.config.load_kube_config(
                config_file=str(config_file),
                context=self.context,
            )
        elif os.getenv("KUBERNETES_SERVICE_HOST"):
            kubernetes_asyncio.config.load_incluster_config()
        else:
            raise RuntimeError(
                f"unable to configure Kubernetes client: no kubeconfig file nor in-cluser environment variables found"
            )


KubernetesOptimizations.update_forward_refs()
DeploymentOptimization.update_forward_refs()
CanaryOptimization.update_forward_refs()


class KubernetesChecks(servo.BaseChecks):
    """Checks for ensuring that the Kubernetes connector is ready to run."""

    config: KubernetesConfiguration

    @servo.require("Connectivity to Kubernetes")
    async def check_connectivity(self) -> None:
        async with kubernetes_asyncio.client.api_client.ApiClient() as api:
            v1 =kubernetes_asyncio.client.VersionApi(api)
            await v1.get_code()

    @servo.warn("Kubernetes version")
    async def check_version(self) -> None:
        async with kubernetes_asyncio.client.api_client.ApiClient() as api:
            v1 =kubernetes_asyncio.client.VersionApi(api)
            version = await v1.get_code()
            assert int(version.major) >= 1
            # EKS sets minor to "17+"
            assert int(int("".join(c for c in version.minor if c.isdigit()))) >= 16

    @servo.require("Required permissions")
    async def check_permissions(self) -> None:
        async with kubernetes_asyncio.client.api_client.ApiClient() as api:
            v1 = kubernetes_asyncio.client.AuthorizationV1Api(api)
            for permission in self.config.permissions:
                for resource in permission.resources:
                    for verb in permission.verbs:
                        attributes = kubernetes_asyncio.client.models.V1ResourceAttributes(
                            namespace=self.config.namespace,
                            group=permission.group,
                            resource=resource,
                            verb=verb,
                        )

                        spec =kubernetes_asyncio.client.models.V1SelfSubjectAccessReviewSpec(
                            resource_attributes=attributes
                        )
                        review =kubernetes_asyncio.client.models.V1SelfSubjectAccessReview(spec=spec)
                        access_review = await v1.create_self_subject_access_review(
                            body=review
                        )
                        assert (
                            access_review.status.allowed
                        ), f'Not allowed to "{verb}" resource "{resource}"'

    @servo.require('Namespace "{self.config.namespace}" is readable')
    async def check_namespace(self) -> None:
        await Namespace.read(self.config.namespace)

    @servo.multicheck('Deployment "{item.name}" is readable')
    async def check_deployments(self) -> Tuple[Iterable, servo.CheckHandler]:
        async def check_dep(dep_config: DeploymentConfiguration) -> str:
            await Deployment.read(dep_config.name, dep_config.namespace)

        return self.config.deployments, check_dep

    @servo.multicheck('Containers in the "{item.name}" Deployment have resource requirements')
    async def check_resource_requirements(self) -> Tuple[Iterable, servo.CheckHandler]:
        async def check_dep_resource_requirements(
            dep_config: DeploymentConfiguration,
        ) -> str:
            deployment = await Deployment.read(dep_config.name, dep_config.namespace)
            for container in deployment.containers:
                assert container.resources
                assert container.resources.requests
                assert container.resources.requests["cpu"]
                assert container.resources.requests["memory"]
                assert container.resources.limits
                assert container.resources.limits["cpu"]
                assert container.resources.limits["memory"]

        return self.config.deployments, check_dep_resource_requirements

    @servo.multicheck('Deployment "{item.name}" is ready')
    async def check_deployments_are_ready(self) -> Tuple[Iterable, servo.CheckHandler]:
        async def check_deployment(dep_config: DeploymentConfiguration) -> None:
            deployment = await Deployment.read(dep_config.name, dep_config.namespace)
            if not deployment.is_ready:
                raise RuntimeError(f'Deployment "{deployment.name}" is not ready')

        return self.config.deployments, check_deployment


@servo.metadata(
    description="Kubernetes adjust connector",
    version="1.5.0",
    homepage="https://github.com/opsani/kubernetes-connector",
    license=servo.License.APACHE2,
    maturity=servo.Maturity.STABLE,
)
class KubernetesConnector(servo.BaseConnector):
    config: KubernetesConfiguration

    @servo.on_event()
    async def startup(self) -> None:
        # Ensure we are ready to talk to Kubernetes API
        await self.config.load_kubeconfig()

        # TODO: Check that the app meets the configured constraints

    @servo.on_event()
    async def describe(self) -> servo.Description:
        state = await KubernetesOptimizations.create(self.config)
        return state.to_description()

    @servo.on_event()
    async def components(self) -> List[servo.Component]:
        state = await KubernetesOptimizations.create(self.config)
        return state.to_components()

    @servo.before_event(servo.Events.MEASURE)
    async def before_measure(self) -> None:
        # Build state before a measurement to ensure all necessary setup is done (e.g., canary is up)
        await KubernetesOptimizations.create(self.config)

    @servo.on_event()
    async def adjust(
        self, adjustments: List[servo.Adjustment], control: servo.Control = servo.Control()
    ) -> servo.Description:
        state = await KubernetesOptimizations.create(self.config)
        await state.apply(adjustments)

        settlement = control.settlement or self.config.settlement
        if settlement:
            self.logger.info(
                f"Settlement duration of {settlement} requested, waiting for pods to settle..."
            )
            progress = servo.DurationProgress(settlement)
            progress_logger = lambda p: self.logger.info(
                p.annotate(f"waiting {settlement} for pods to settle...", False),
                progress=p.progress,
            )
            await progress.watch(progress_logger)
            self.logger.info(
                f"Settlement duration of {settlement} has elapsed, resuming optimization."
            )

            if not await state.is_ready():
                raise servo.AdjustmentRejectedError(
                    reason="timed out waiting for Deployment to apply adjustment"
                )

        description = state.to_description()
        return description

    @servo.on_event()
    async def check(
        self,
        matching: Optional[servo.CheckFilter],
        halt_on: Optional[servo.ErrorSeverity] = servo.ErrorSeverity.CRITICAL,
    ) -> List[servo.Check]:
        return await KubernetesChecks.run(
            self.config, matching=matching, halt_on=halt_on
        )

    # TODO: Add support for specifying the container, targeting Pods, etc.
    async def inject_sidecar(self, deployment: str, *, service: Optional[str], port: Optional[int]) -> None:
        """
        Injects an Envoy sidecar into a target Deployment that proxies a service
        or literal TCP port, generating scrapable metrics usable for optimization.

        The service or port argument must be provided to define how traffic is proxied
        between the Envoy sidecar and the container responsible for fulfilling the request.

        Args:
            deployment: Name of the target Deployment to inject the sidecar into.
            service: Name of the service to proxy. Envoy will accept ingress traffic
                on the service port and reverse proxy requests back to the original
                target container.

        """
        await self.config.load_kubeconfig()

        if not service or port:
            raise ValueError(f"a service or port must be given")

        if service and port:
            raise ValueError(f"service and port cannot both be given")

        dep_name = deployment.split("/")[1]
        dep = await Deployment.read(dep_name, self.config.namespace)

        # lookup the port on the target service
        if service:
            ser = await Service.read(service, self.config.namespace)
            port = ser.obj.spec.ports[0].port

        # update the Deployment to listen on another port
        service_port = port + 1
        for p in dep.obj.spec.template.spec.containers[0].ports:
            if p.container_port == port:
                p.container_port = service_port

        # Update the PORT env var if one exists
        # TODO: not sure if this is a general enough pattern to warrant direct support
        for e in dep.obj.spec.template.spec.containers[0].env:
            if e.name == "PORT" and e.value == str(port):
                e.value = str(service_port)

        # build the sidecar container
        container = V1Container(
            name="envoy",
            image="opsani/envoy-proxy:latest",
            resources=V1ResourceRequirements(
                requests={
                    "cpu": "125m",
                    "memory": "128Mi"
                },
                limits={
                    "cpu": "250m",
                    "memory": "256Mi"
                }
            ),
            env=[
                V1EnvVar(name="SERVICE_PORT", value=str(service_port)),
                V1EnvVar(name="LISTEN_PORT", value=str(port)),
                V1EnvVar(name="METRICS_PORT", value="9901")
            ],
            ports=[
                V1ContainerPort(name="service", container_port=port),
                V1ContainerPort(name="metrics", container_port=9901),
            ]
        )

        # add the sidecar to the Deployment
        dep.obj.spec.template.spec.containers.append(container)

        # add annotations so the servo will scrape the metrics
        if dep.obj.spec.template.metadata.annotations is None:
            dep.obj.spec.template.metadata.annotations = {}

        dep.obj.spec.template.metadata.annotations.update({
            "prometheus.opsani.com/path": "/stats/prometheus",
            "prometheus.opsani.com/port": "9901",
            "prometheus.opsani.com/scrape": "true"
        })

        # patch the deployment
        await dep.patch()


def selector_string(selectors: Mapping[str, str]) -> str:
    """Create a selector string from the given dictionary of selectors.

    Args:
        selectors: The selectors to stringify.

    Returns:
        The selector string for the given dictionary.
    """
    return ",".join([f"{k}={v}" for k, v in selectors.items()])


def selector_kwargs(
    fields: Mapping[str, str] = None,
    labels: Mapping[str, str] = None,
) -> Dict[str, str]:
    """Create a dictionary of kwargs for Kubernetes object selectors.

    Args:
        fields: A mapping of fields used to restrict the returned collection of
            Objects to only those which match these field selectors. By default,
            no restricting is done.
        labels: A mapping of labels used to restrict the returned collection of
            Objects to only those which match these label selectors. By default,
            no restricting is done.

    Returns:
        A dictionary that can be used as kwargs for many Kubernetes API calls for
        label and field selectors.
    """
    kwargs = {}
    if fields is not None:
        kwargs["field_selector"] = selector_string(fields)
    if labels is not None:
        kwargs["label_selector"] = selector_string(labels)

    return kwargs


class Service(KubernetesModel):
    """Kubetest wrapper around a Kubernetes `Service`_ API Object.

    The actual ``kubernetes.client.V1Service`` instance that this
    wraps can be accessed via the ``obj`` instance member.

    This wrapper provides some convenient functionality around the
    API Object and provides some state management for the `Service`_.

    .. _Service:
        https://kubernetes.io/docs/reference/generated/kubernetes-api/v1.18/#service-v1-core
    """

    obj_type =kubernetes_asyncio.client.V1Service

    api_clients = {
        "preferred":kubernetes_asyncio.client.CoreV1Api,
        "v1":kubernetes_asyncio.client.CoreV1Api,
    }

    async def create(self, namespace: str = None) -> None:
        """Create the underlying Kubernetes resource in the cluster
        under the given namespace.

        Args:
            namespace: The namespace to create the resource under.
                If no namespace is provided, it will use the instance's
                namespace member, which is set when the object is created
                via the kubetestkubernetes_asyncio.client.
        """
        if namespace is None:
            namespace = self.namespace

        servo.logger.info(f'creating service "{self.name}" in namespace "{self.namespace}"')
        servo.logger.debug(f"service: {self.obj}")

        self.obj = self.api_client.create_namespaced_service(
            namespace=namespace,
            body=self.obj,
        )

    async def patch(self) -> None:
        """Partially update the underlying Kubernetes resource in the cluster."""
        servo.logger.info(f'patching service "{self.name}"')
        servo.logger.trace(f"service: {self.obj}")
        async with self.api_client() as api_client:
            await api_client.patch_namespaced_service(
                name=self.name,
                namespace=self.namespace,
                body=self.obj,
            )

    async def delete(self, options:kubernetes_asyncio.client.V1DeleteOptions) ->kubernetes_asyncio.client.V1Status:
        if options is None:
            options =kubernetes_asyncio.client.V1DeleteOptions()

        servo.logger.info(f'deleting service "{self.name}"')
        servo.logger.debug(f"delete options: {options}")
        servo.logger.debug(f"service: {self.obj}")

        return self.api_client.delete_namespaced_service(
            name=self.name,
            namespace=self.namespace,
            body=options,
        )

    @classmethod
    async def read(cls, name: str, namespace: str) -> "Service":
        """Read the Service from the cluster under the given namespace.

        Args:
            name: The name of the Pod to read.
            namespace: The namespace to read the Pod from.
        """
        servo.logger.info(f'reading service "{name}" in namespace "{namespace}"')

        async with cls.preferred_client() as api_client:
            obj = await asyncio.wait_for(
                api_client.read_namespaced_service(name, namespace), 5.0
            )
            servo.logger.trace("service: ", obj)
            return cls(obj)

    async def refresh(self) -> None:
        """Refresh the underlying Kubernetes Service resource."""
        async with self.api_client() as api_client:
            self.obj = await api_client.read_namespaced_service(
                name=self.name,
                namespace=self.namespace,
            )

    async def is_ready(self) -> bool:
        """Check if the Service is in the ready state.

        The readiness state is not clearly available from the Service
        status, so to see whether or not the Service is ready this
        will check whether the endpoints of the Service are ready.

        This comes with the caveat that in order for a Service to
        have endpoints, there needs to be some backend hooked up to it.
        If there is no backend, the Service will never have endpoints,
        so this will never resolve to True.

        Returns:
            True if in the ready state; False otherwise.
        """
        await self.refresh()

        # check the status. if there is no status, the service is
        # definitely not ready.
        if self.obj.status is None:
            return False

        endpoints = await self.get_endpoints()

        # if the Service has no endpoints, its not ready.
        if len(endpoints) == 0:
            return False

        # get the service endpoints and check that they are all ready.
        for endpoint in endpoints:
            # if we have an endpoint, but there are no subsets, we
            # consider the endpoint to be not ready.
            if endpoint.subsets is None:
                return False

            for subset in endpoint.subsets:
                # if the endpoint has no addresses setup yet, its not ready
                if subset.addresses is None or len(subset.addresses) == 0:
                    return False

                # if there are still addresses that are not ready, the
                # service is not ready
                not_ready = subset.not_ready_addresses
                if not_ready is not None and len(not_ready) > 0:
                    return False

        # if we got here, then all endpoints are ready, so the service
        # must also be ready
        return True

    async def status(self) ->kubernetes_asyncio.client.V1ServiceStatus:
        """Get the status of the Service.

        Returns:
            The status of the Service.
        """
        servo.logger.info(f'checking status of service "{self.name}"')
        # first, refresh the service state to ensure the latest status
        await self.refresh()

        # return the status from the service
        return self.obj.status

    async def get_endpoints(self) -> List[kubernetes_asyncio.client.V1Endpoints]:
        """Get the endpoints for the Service.

        This can be useful for checking internal IP addresses used
        in containers, e.g. for container auto-discovery.

        Returns:
            A list of endpoints associated with the Service.
        """
        servo.logger.info(f'getting endpoints for service "{self.name}"')
        endpoints = await self.api_client.list_namespaced_endpoints(
            namespace=self.namespace,
        )

        svc_endpoints = []
        for endpoint in endpoints.items:
            # filter to include only the endpoints with the same
            # name as the service.
            if endpoint.metadata.name == self.name:
                svc_endpoints.append(endpoint)

        servo.logger.debug(f"endpoints: {svc_endpoints}")
        return svc_endpoints

    async def _proxy_http_request(self, method, path, **kwargs) -> tuple:
        """Template request to proxy of a Service.

        Args:
            method: The http request method e.g. 'GET', 'POST' etc.
            path: The URI path for the request.
            kwargs: Keyword arguments for the proxy_http_get function.

        Returns:
            The response data
        """
        path_params = {
            "name": f"{self.name}:{self.obj.spec.ports[0].port}",
            "namespace": self.namespace,
            "path": path,
        }
        return await kubernetes_asyncio.client.CoreV1Api().api_client.call_api(
            "/api/v1/namespaces/{namespace}/services/{name}/proxy/{path}",
            method,
            path_params=path_params,
            **kwargs,
        )

    async def proxy_http_get(self, path: str, **kwargs) -> tuple:
        """Issue a GET request to proxy of a Service.

        Args:
            path: The URI path for the request.
            kwargs: Keyword arguments for the proxy_http_get function.

        Returns:
            The response data
        """
        return await self._proxy_http_request("GET", path, **kwargs)

    async def proxy_http_post(self, path: str, **kwargs) -> tuple:
        """Issue a POST request to proxy of a Service.

        Args:
            path: The URI path for the request.
            kwargs: Keyword arguments for the proxy_http_post function.

        Returns:
            The response data
        """
        return await self._proxy_http_request("POST", path, **kwargs)


class ConfigMap(KubernetesModel):
    """Kubetest wrapper around a Kubernetes `ConfigMap`_ API Object.

    The actual ``kubernetes.client.V1ConfigMap`` instance that this
    wraps can be accessed via the ``obj`` instance member.

    This wrapper provides some convenient functionality around the
    API Object and provides some state management for the `ConfigMap`_.

    .. _ConfigMap:
        https://kubernetes.io/docs/reference/generated/kubernetes-api/v1.18/#configmap-v1-core
    """

    obj_type =kubernetes_asyncio.client.V1ConfigMap

    api_clients = {
        "preferred":kubernetes_asyncio.client.CoreV1Api,
        "v1":kubernetes_asyncio.client.CoreV1Api,
    }

    @classmethod
    async def read(cls, name: str, namespace: str) -> "ConfigMap":
        """Read a ConfigMap by name under the given namespace.

        Args:
            name: The name of the Deployment to read.
            namespace: The namespace to read the Deployment from.
        """

        async with cls.preferred_client() as api_client:
            obj = await api_client.read_namespaced_config_map(name, namespace)
            return ConfigMap(obj)

    async def create(self, namespace: str = None) -> None:
        """Create the ConfigMap under the given namespace.

        Args:
            namespace: The namespace to create the ConfigMap under.
                If the ConfigMap was loaded via the kubetest client, the
                namespace will already be set, so it is not needed here.
                Otherwise, the namespace will need to be provided.
        """
        if namespace is None:
            namespace = self.namespace

        servo.logger.info(f'creating configmap "{self.name}" in namespace "{self.namespace}"')
        servo.logger.debug(f"configmap: {self.obj}")

        self.obj = await self.api_client.create_namespaced_config_map(
            namespace=namespace,
            body=self.obj,
        )

    async def patch(self) -> None:
        """
        Patches a ConfigMap.
        """
        self.logger.info(f'patching ConfigMap "{self.name}"')
        self.logger.trace(f"ConfigMap: {self.obj}")
        async with self.api_client() as api_client:
            await api_client.patch_namespaced_config_map(
                name=self.name,
                namespace=self.namespace,
                body=self.obj,
            )

    async def delete(self, options:kubernetes_asyncio.client.V1DeleteOptions = None) ->kubernetes_asyncio.client.V1Status:
        """Delete the ConfigMap.

        This method expects the ConfigMap to have been loaded or otherwise
        assigned a namespace already. If it has not, the namespace will need
        to be set manually.

        Args:
             options: Options for ConfigMap deletion.

        Returns:
            The status of the delete operation.
        """
        if options is None:
            options =kubernetes_asyncio.client.V1DeleteOptions()

        servo.logger.info(f'deleting configmap "{self.name}"')
        servo.logger.debug(f"delete options: {options}")
        servo.logger.debug(f"configmap: {self.obj}")

        return await self.api_client.delete_namespaced_config_map(
            name=self.name,
            namespace=self.namespace,
            body=options,
        )

    async def refresh(self) -> None:
        """Refresh the underlying Kubernetes ConfigMap resource."""
        self.obj = await self.api_client.read_namespaced_config_map(
            name=self.name,
            namespace=self.namespace,
        )

    async def is_ready(self) -> bool:
        """Check if the ConfigMap is in the ready state.

        ConfigMaps do not have a "status" field to check, so we will
        measure their readiness status by whether or not they exist
        on the cluster.

        Returns:
            True if in the ready state; False otherwise.
        """
        try:
            await self.refresh()
        except:  # noqa
            return False

        return True<|MERGE_RESOLUTION|>--- conflicted
+++ resolved
@@ -31,17 +31,6 @@
     get_type_hints,
     runtime_checkable,
 )
-<<<<<<< HEAD
-from kubernetes_asyncio import client, config as kubernetes_asyncio_config, watch
-from kubernetes_asyncio.config.kube_config import KUBE_CONFIG_DEFAULT_LOCATION
-from kubernetes_asyncio.client.api_client import ApiClient
-from kubernetes_asyncio.client.models import V1Container, V1EnvVar, V1ContainerPort, V1ResourceRequirements, V1DeploymentSpec, V1PodTemplateSpec
-import loguru
-from loguru import logger
-from typing import ClassVar, Generator, Mapping, Protocol, Type, Union, cast, get_type_hints, runtime_checkable
-from contextlib import asynccontextmanager
-=======
->>>>>>> ab2c5489
 
 import backoff
 import kubernetes_asyncio
@@ -1593,13 +1582,6 @@
         """
         canary_pod_name = self.canary_pod_name
         namespace = self.namespace
-<<<<<<< HEAD
-        self.logger.debug(f"ensuring existence of canary pod '{canary_pod_name}' based on deployment '{self.name}' in namespace '{namespace}'")
-
-        # Delete any pre-existing canary debris
-        self.logger.trace("deleting pre-existing canary pod (if any)")
-        await self.delete_canary_pod(raise_if_not_found=False, timeout=timeout)
-=======
         self.logger.debug(
             f"ensuring existence of canary pod '{canary_pod_name}' based on deployment '{self.name}' in namespace '{namespace}'"
         )
@@ -1614,7 +1596,6 @@
         except kubernetes_asyncio.client.exceptions.ApiException as e:
             if e.status != 404 or e.reason != "Not Found":
                 raise
->>>>>>> ab2c5489
 
         # Setup the canary Pod -- our settings are updated on the underlying PodSpec template
         self.logger.trace(f"building new canary")
@@ -1698,8 +1679,6 @@
 
         return canary_pod
 
-<<<<<<< HEAD
-=======
     async def get_restart_count(self) -> int:
         count = 0
         for pod in await self.get_pods():
@@ -1707,8 +1686,6 @@
 
         return count
 
-
->>>>>>> ab2c5489
 class Millicore(int):
     """
     The Millicore class represents one one-thousandth of a vCPU or hyperthread in Kubernetes.
