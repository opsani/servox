--- conflicted
+++ resolved
@@ -2484,19 +2484,11 @@
 
     async def apply(self) -> None:
         """Apply the adjustments to the target."""
-<<<<<<< HEAD
-        # NOTE: this fix is redundant to PR #201
-        dep_copy = Deployment(copy.deepcopy(self.target_deployment.obj))
-        dep_copy.set_container(self.tuning_container.name, self.tuning_container)
-        await dep_copy.delete_tuning_pod(raise_if_not_found=False)
-        task = asyncio.create_task(dep_copy.ensure_tuning_pod(timeout=self.timeout.total_seconds()))
-=======
         assert self.tuning_pod, "Tuning Pod not loaded"
         assert self.tuning_container, "Tuning Container not loaded"
 
         servo.logger.info("Applying adjustmenting to Tuning Pod")
         task = asyncio.create_task(self.create_or_recreate_tuning_pod())
->>>>>>> 24ef509c
         try:
             await task
         except asyncio.CancelledError:
@@ -2892,15 +2884,10 @@
                 self.logger.info(
                     "creating new tuning pod against baseline following failed adjust"
                 )
-<<<<<<< HEAD
-                self.tuning_pod = await self.target_deployment.ensure_tuning_pod(timeout=self.timeout)
-
-                raise error # Always communicate errors to backend unless ignored
-=======
                 await self._configure_tuning_pod_template_spec()  # reset to baseline from the Deployment
                 self.tuning_pod = await self.create_or_recreate_tuning_pod()
-                return True
->>>>>>> 24ef509c
+                
+                raise error # Always communicate errors to backend unless ignored
 
             except Exception as handler_error:
                 raise handler_error from error
