--- conflicted
+++ resolved
@@ -1797,12 +1797,6 @@
                     # Check that the conditions aren't reporting a failure
                     if status.conditions:
                         self._check_conditions(status.conditions)
-<<<<<<< HEAD
-                        # TODO: if pods fail to start, the following will not detect it as the deployment is not updated and yields no watch events. 
-                        # Move to Deployment.raise_for_status once implemented
-                        await self._check_pod_conditions()
-=======
->>>>>>> f1f3e887
 
                     # Early events in the watch may be against previous generation
                     if status.observed_generation == observed_generation:
@@ -1877,12 +1871,6 @@
                         f"unknown deployment status condition: {condition.status}"
                     )
 
-<<<<<<< HEAD
-    # TODO: move to _raise_for_pod_status and call from Deployment.raise_for_status once implemented
-    async def _check_pod_conditions(self):
-        pods = await self.get_latest_pods()
-        self.logger.trace(f"current pod statuses are {map(lambda pod: pod.obj.status, pods)}")
-=======
     async def raise_for_status(self) -> None:
         # NOTE: operate off of current state, assuming you have checked is_ready()
         status = self.obj.status
@@ -1904,7 +1892,6 @@
     async def raise_for_pod_status(self):
         pods = await self.get_latest_pods()
         self.logger.trace(f"latest pod(s) status {list(map(lambda p: p.obj.status, pods))}")
->>>>>>> f1f3e887
         unschedulable_pods = [
             pod for pod in pods
             if pod.obj.status.conditions and any(
@@ -1921,6 +1908,19 @@
             raise servo.AdjustmentRejectedError(
                 message=f"{len(unschedulable_pods)} pod(s) could not be scheduled for deployment {self.name}: {fmt_str}",
                 reason="scheduling-failed"
+            )
+
+        image_pull_failed_pods = [
+            pod for pod in pods
+            if pod.obj.status.container_statuses and any(
+                cont_stat.state and cont_stat.state.waiting and cont_stat.state.waiting.reason in ["ImagePullBackOff", "ErrImagePull"]
+                for cont_stat in pod.obj.status.container_statuses
+            )
+        ]
+        if image_pull_failed_pods:
+            raise servo.AdjustmentFailedError(
+                f"Container image pull failure detected on {len(image_pull_failed_pods)} pods: {', '.join(map(lambda pod: pod.obj.name, pods))}",
+                reason="image-pull-failed"
             )
 
         restarted_pods_container_statuses = [
@@ -1954,18 +1954,6 @@
             raise servo.AdjustmentRejectedError(
                 message=f"Found {len(unready_pod_conds)} unready pod(s) for deployment {self.name}: {pod_message}",
                 reason="start-failed"
-            )
-
-        image_pull_failed_pods = [
-            pod for pod in pods
-            if pod.obj.status.container_statuses and any(
-                cont_stat.state and cont_stat.state.waiting and cont_stat.state.waiting.reason in ["ImagePullBackOff", "ErrImagePull"] for cont_stat in pod.obj.status.container_statuses
-            )
-        ]
-        if image_pull_failed_pods:
-            raise servo.AdjustmentFailedError(
-                f"Container image pull failure detected on {len(image_pull_failed_pods)} pods: {', '.join(map(lambda pod: pod.obj.name, pods))}",
-                reason="image-pull-failed"
             )
 
     async def get_restart_count(self) -> int:
