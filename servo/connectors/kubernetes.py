"""Optimize services and applications deployed on Kubernetes with Opsani.
"""
from __future__ import annotations, print_function

import abc
import asyncio
import contextlib
import copy
import enum
import itertools
import os
import pathlib
import time
from typing import (
    Any,
    Callable,
    ClassVar,
    Collection,
    Dict,
    Generator,
    Iterable,
    List,
    Mapping,
    Optional,
    Protocol,
    Sequence,
    Tuple,
    Type,
    Union,
    cast,
    get_type_hints,
    runtime_checkable,
)

import backoff
import kubernetes_asyncio
import pydantic

import servo


class Condition(servo.logging.Mixin):
    """A Condition is a convenience wrapper around a function and its arguments
    which allows the function to be called at a later time.

    The function is called in the ``check`` method, which resolves the result to
    a boolean value, thus the condition function should return a boolean or
    something that ultimately resolves to a Truthy or Falsey value.

    Args:
        name: The name of the condition to make it easier to identify.
        fn: The condition function that will be checked.
        *args: Any arguments for the condition function.
        **kwargs: Any keyword arguments for the condition function.

    Attributes:
        name (str): The name of the Condition.
        fn (callable): The condition function that will be checked.
        args (tuple): Arguments for the checking function.
        kwargs (dict): Keyword arguments for the checking function.
        last_check (bool): Holds the state of the last condition check.

    Raises:
        ValueError: The given ``fn`` is not callable.
    """

    def __init__(self, name: str, fn: Callable, *args, **kwargs) -> None: # noqa: D107
        if not callable(fn):
            raise ValueError("The Condition function must be callable")

        self.name = name
        self.fn = fn
        self.args = args
        self.kwargs = kwargs

        # last check holds the state of the last check.
        self.last_check = False

    def __str__(self) -> str:
        return f"<Condition (name: {self.name}, met: {self.last_check})>"

    def __repr__(self) -> str:
        return self.__str__()

    async def check(self) -> bool:
        """Check that the condition was met.

        Returns:
            True if the condition was met; False otherwise.
        """
        if asyncio.iscoroutinefunction(self.fn):
            self.last_check = bool(await self.fn(*self.args, **self.kwargs))
        else:
            self.last_check = bool(self.fn(*self.args, **self.kwargs))
        return self.last_check


async def wait_for_condition(
    condition: Condition,
    timeout: int = None,
    interval: Union[int, float] = 1,
    fail_on_api_error: bool = True,
) -> None:
    """Wait for a condition to be met.

    Args:
        condition: The Condition to wait for.
        timeout: The maximum time to wait, in seconds, for the condition to be met.
            If unspecified, this function will wait indefinitely. If specified and
            the timeout is met or exceeded, a TimeoutError will be raised.
        interval: The time, in seconds, to wait before re-checking the condition.
        fail_on_api_error: Fail the condition checks if a Kubernetes API error is
            incurred. An API error can be raised for a number of reasons, including
            a Pod being restarted and temporarily unavailable. Disabling this will
            cause those errors to be ignored, allowing the check to continue until
            timeout or resolution. (default: True).

    Raises:
        TimeoutError: The specified timeout was exceeded.
    """
    servo.logger.debug(f"waiting for condition: {condition}")

    # define the maximum time to wait. once this is met, we should
    # stop waiting.
    max_time = None
    if timeout is not None:
        max_time = time.time() + timeout

    # start the wait block
    start = time.time()
    while True:
        if max_time and time.time() >= max_time:
            raise TimeoutError(
                f"timed out ({timeout}s) while waiting for condition {condition}"
            )

        # check if the condition is met and break out if it is
        try:
            servo.logger.debug(f"checking condition {condition}")
            if await condition.check():
                servo.logger.debug(f"condition passed: {condition}")
                break
        except kubernetes_asyncio.client.exceptions.ApiException as e:
            servo.logger.warning(f"encountered API exception while waiting: {e}")
            if fail_on_api_error:
                raise

        # if the condition is not met, sleep for the interval
        # to re-check later
        servo.logger.debug(f"sleeping for {interval}")
        await asyncio.sleep(interval)

    end = time.time()
    servo.logger.debug(f"wait completed (total={servo.Duration(end-start)}) {condition}")


class ResourceRequirements(enum.Flag):
    """
    The ResourceRequirement enumeration determines how optimization values are submitted to the
    Kubernetes scheduler to allocate core compute resources. Requests establish the lower bounds
    of the CPU and memory necessary for an application to execute while Limits define the upper
    bounds for resources that can be consumed by a given Pod. The Opsani engine can determine
    optimal values for these settings by identifying performant, low cost configurations that meet
    target SLOs and/or maximizing performance while identifying the point of diminishing returns
    on further resourcing.
    """

    request = enum.auto()
    limit = enum.auto()
    compute = request | limit

    @property
    def flag(self) -> bool:
        """
        Return a boolean value that indicates if the requirements are an individual flag value.

        The implementation relies on the Python `enum.Flag` modeling of individual members of
        the flag enumeration as values that are powers of two (1, 2, 4, 8, …), while combinations
        of flags are not.
        """
        value = self.value
        return bool((value & (value - 1) == 0) and value != 0)

    @property
    def flags(self) -> bool:
        """
        Return a boolean value that indicates if the requirements are a compound set of flag values.
        """
        return self.flag is False

    @property
    def resources_key(self) -> str:
        """
        Return a string value for accessing resource requirements within a Kubernetes Container representation.
        """
        if self == ResourceRequirements.request:
            return "requests"
        elif self == ResourceRequirements.limit:
            return "limits"
        else:
            raise NotImplementedError(
                f'missing key implementation for resource requirement "{self}"'
            )

    def human_readable(self) -> str:
        flags_set = []
        for flag in ResourceRequirements:
            if self.value & flag.value:
                flags_set.append(flag.name)

        return ", ".join(flags_set) if flags_set else "-"


@runtime_checkable
class KubernetesObj(Protocol):
    """
    KubernetesObj is a protocol that defines the common attributes
    of objects retrieved from the Kubernetes API.
    """

    @property
    def api_version(self) -> str:
        ...

    @property
    def kind(self) -> str:
        ...

    @property
    def metadata(self) ->kubernetes_asyncio.client.V1ObjectMeta:
        ...


class KubernetesModel(abc.ABC, servo.logging.Mixin):
    """
    KubernetesModel is an abstract base class for Servo connector
    models that wrap Kubernetes API objects.

    This base class provides common functionality and common object
    properties for all API wrappers. It also defines the following
    abstract methods which all subclasses must implement:

      - ``create``: create the resource on the cluster
      - ``patch``: partially update the resource on the cluster
      - ``delete``: remove the resource from the cluster
      - ``refresh``: refresh the underlying object model
      - ``is_ready``: check if the object is in the ready state

    Args:
         api_object: The underlying Kubernetes API object.

    Attributes:
        obj: The underlying Kubernetes API object.
    """

    obj: KubernetesObj
    """The underlying Kubernetes API object. Subclasses must update
    the type hint to reflect the type that they are wrapping.
    """

    api_clients: ClassVar[Dict[str, Type]]
    """A mapping of all the supported api clients for the API
    object type. Various resources can have multiple versions,
    e.g. "apps/v1", "apps/v1beta1", etc. The preferred version
    for each resource type should be defined under the "preferred"
    key. The preferred API client will be used when the apiVersion
    is not specified for the resource.
    """

    def __init__(self, obj, **kwargs) -> None: # noqa: D107
        self.obj = obj
        self._logger = servo.logger

    def __str__(self) -> str:
        return str(self.obj)

    def __repr__(self) -> str:
        return self.__str__()

    @classmethod
    def obj_type(cls) -> Type:
        """The type of the underlying Kubernetes API object."""
        return get_type_hints(cls)["obj"]

    @property
    def api_version(self) -> str:
        """The API version of the Kubernetes object (`obj.apiVersion``)."""
        return self.obj.api_version

    @property
    def name(self) -> str:
        """The name of the Kubernetes object (``obj.metadata.name``)."""
        return cast(str, self.obj.metadata.name)

    @name.setter
    def name(self, name: str):
        """Set the name of the Kubernetes object (``obj.metadata.name``)."""
        self.obj.metadata.name = name

    @property
    def namespace(self) -> str:
        """The namespace of the Kubernetes object (``obj.metadata.namespace``)."""
        return cast(str, self.obj.metadata.namespace)

    @namespace.setter
    def namespace(self, namespace: str):
        """Set the namespace of the Kubernetes object (``obj.metadata.namespace``)."""
        self.obj.metadata.namespace = namespace

    @contextlib.asynccontextmanager
    async def api_client(self) -> Generator[Any, None, None]:
        """The API client for the Kubernetes object. This is determined
        by the ``apiVersion`` of the object configuration.

        Raises:
            ValueError: The API version is not supported.
        """
        c = self.api_clients.get(self.api_version)
        # If we didn't find the client in the api_clients dict, use the
        # preferred version.
        if c is None:
            self.logger.debug(
                f"unknown API version ({self.api_version}) for {self.__class__.__name__}, falling back to preferred version"
            )
            c = self.api_clients.get("preferred")
            if c is None:
                raise ValueError(
                    "unknown version specified and no preferred version "
                    f"defined for resource ({self.api_version})"
                )
        # If we did find it, initialize that client version.
        async with kubernetes_asyncio.client.api_client.ApiClient() as api:
            yield c(api)

    @classmethod
    @contextlib.asynccontextmanager
    async def preferred_client(cls) -> Generator[Any, None, None]:
        """The preferred API client type for the Kubernetes object. This is defined in the
        ``api_clients`` class member dict for each object.

        Raises:
             ValueError: No preferred client is defined for the object.
        """
        c = cls.api_clients.get("preferred")
        if c is None:
            raise ValueError(
                f"no preferred api client defined for object {cls.__name__}",
            )
        async with kubernetes_asyncio.client.api_client.ApiClient() as api:
            yield c(api)

    @abc.abstractclassmethod
    async def read(cls, name: str, namespace: str) -> "KubernetesModel":
        """Read the underlying Kubernetes resource from the cluster and
        return a model instance.

        Args:
            name: The name of the resource to read.
            namespace: The namespace to read the resource from.
        """

    @abc.abstractmethod
    async def create(self, namespace: str = None) -> None:
        """Create the underlying Kubernetes resource in the cluster
        under the given namespace.

        Args:
            namespace: The namespace to create the resource under.
                If no namespace is provided, it will use the instance's
                namespace member, which is set when the object is created
                via the kubetestkubernetes_asyncio.client.
        """

    @abc.abstractmethod
    async def patch(self) -> None:
        """Partially update the underlying Kubernetes resource in the cluster."""

    @abc.abstractmethod
    async def delete(self, options:kubernetes_asyncio.client.V1DeleteOptions) ->kubernetes_asyncio.client.V1Status:
        """Delete the underlying Kubernetes resource from the cluster.

        This method expects the resource to have been loaded or otherwise
        assigned a namespace already. If it has not, the namespace will need
        to be set manually.

        Args:
            options: Options for resource deletion.
        """

    @abc.abstractmethod
    async def refresh(self) -> None:
        """Refresh the local state (``obj``) of the underlying Kubernetes resource."""

    @abc.abstractmethod
    async def is_ready(self) -> bool:
        """Check if the resource is in the ready state.

        It is up to the wrapper subclass to define what "ready" means for
        that particular resource.

        Returns:
            True if in the ready state; False otherwise.
        """

    async def wait_until_ready(
        self,
        timeout: int = None,
        interval: Union[int, float] = 1,
        fail_on_api_error: bool = False,
    ) -> None:
        """Wait until the resource is in the ready state.

        Args:
            timeout: The maximum time to wait, in seconds, for the resource
                to reach the ready state. If unspecified, this will wait
                indefinitely. If specified and the timeout is met or exceeded,
                a TimeoutError will be raised.
            interval: The time, in seconds, to wait before re-checking if the
                object is ready.
            fail_on_api_error: Fail if an API error is raised. An API error can
                be raised for a number of reasons, such as 'resource not found',
                which could be the case when a resource is just being started or
                restarted. When waiting for readiness we generally do not want to
                fail on these conditions.

        Raises:
             TimeoutError: The specified timeout was exceeded.
        """
        ready_condition = Condition(
            "api object ready",
            self.is_ready,
        )

        await wait_for_condition(
            condition=ready_condition,
            timeout=timeout,
            interval=interval,
            fail_on_api_error=fail_on_api_error,
        )

    async def wait_until_deleted(
        self, timeout: int = None, interval: Union[int, float] = 1
    ) -> None:
        """Wait until the resource is deleted from the cluster.

        Args:
            timeout: The maximum time to wait, in seconds, for the resource to
                be deleted from the cluster. If unspecified, this will wait
                indefinitely. If specified and the timeout is met or exceeded,
                a TimeoutError will be raised.
            interval: The time, in seconds, to wait before re-checking if the
                object has been deleted.

        Raises:
            TimeoutError: The specified timeout was exceeded.
        """

        async def deleted_fn():
            try:
                await self.refresh()
            except kubernetes_asyncio.client.exceptions.ApiException as e:
                # If we can no longer find the deployment, it is deleted.
                # If we get any other exception, raise it.
                if e.status == 404 and e.reason == "Not Found":
                    return True
                else:
                    self.logger.error("error refreshing object state")
                    raise e
            else:
                # The object was still found, so it has not been deleted
                return False

        delete_condition = Condition("api object deleted", deleted_fn)

        await wait_for_condition(
            condition=delete_condition,
            timeout=timeout,
            interval=interval,
        )


class Namespace(KubernetesModel):
    """Kubetest wrapper around a Kubernetes `Namespace`_ API Object.

    The actual ``kubernetes.client.V1Namespace`` instance that this
    wraps can be accessed via the ``obj`` instance member.

    This wrapper provides some convenient functionality around the
    API Object and provides some state management for the `Namespace`_.

    .. _Namespace:
        https://kubernetes.io/docs/reference/generated/kubernetes-api/v1.18/#namespace-v1-core
    """

    obj:kubernetes_asyncio.client.V1Namespace
    api_clients: ClassVar[Dict[str, Type]] = {
        "preferred":kubernetes_asyncio.client.CoreV1Api,
        "v1":kubernetes_asyncio.client.CoreV1Api,
    }

    @classmethod
    def new(cls, name: str) -> "Namespace":
        """Create a new Namespace with object backing.

        Args:
            name: The name of the new Namespace.

        Returns:
            A new Namespace instance.
        """
        return cls(
            obj=kubernetes_asyncio.client.V1Namespace(
                api_version="v1", metadata=kubernetes_asyncio.client.V1ObjectMeta(name=name)
            )
        )

    @classmethod
    async def read(cls, name: str) -> "Namespace":
        """Read a Namespace from the Kubernetes API.

        Args:
            name: The name of the Namespace to read.

        Returns:
            A hydrated Namespace instance.
        """
        namespace = cls.new(name)
        await namespace.refresh()
        return namespace

    async def create(self, name: str = None) -> None:
        """Create the Namespace under the given name.

        Args:
            name: The name to create the Namespace under. If the
                name is not provided, it will be assumed to already be
                in the underlying object spec. If it is not, namespace
                operations will fail.
        """
        if name is not None:
            self.name = name

        self.logger.info(f'creating namespace "{self.name}"')
        self.logger.debug(f"namespace: {self.obj}")

        async with self.api_client() as api_client:
            self.obj = await api_client.create_namespace(
                body=self.obj,
            )

    async def patch(self) -> None:
        """
        TODO: Add docs....
        """
        async with self.api_client() as api_client:
            await api_client.patch_namespace(
                name=self.name,
                body=self.obj,
            )

    async def delete(self, options:kubernetes_asyncio.client.V1DeleteOptions = None) ->kubernetes_asyncio.client.V1Status:
        """Delete the Namespace.

        Args:
             options: Options for Namespace deletion.

        Returns:
            The status of the delete operation.
        """
        if options is None:
            options =kubernetes_asyncio.client.V1DeleteOptions()

        self.logger.info(f'deleting namespace "{self.name}"')
        self.logger.debug(f"delete options: {options}")
        self.logger.debug(f"namespace: {self.obj}")

        async with self.api_client() as api_client:
            return await api_client.delete_namespace(
                name=self.name,
                body=options,
            )

    async def refresh(self) -> None:
        """Refresh the underlying Kubernetes Namespace resource."""
        async with self.api_client() as api_client:
            self.obj = await api_client.read_namespace(
                name=self.name,
            )

    async def is_ready(self) -> bool:
        """Check if the Namespace is in the ready state.

        Returns:
            True if in the ready state; False otherwise.
        """
        await self.refresh()

        status = self.obj.status
        if status is None:
            return False

        return status.phase.lower() == "active"


_DEFAULT_SENTINEL = object()


class Container(servo.logging.Mixin):
    """Kubetest wrapper around a Kubernetes `Container`_ API Object.

    The actual ``kubernetes.client.V1Container`` instance that this
    wraps can be accessed via the ``obj`` instance member.

    This wrapper provides some convenient functionality around the
    API Object and provides some state management for the `Container`_.

    This wrapper does **NOT** subclass the ``objects.ApiObject`` like other
    object wrappers because it is not intended to be created or
    managed from manifest file. It is merely meant to wrap the
    Container spec for a Pod to make Container-targeted actions
    easier.

    .. _Container:
        https://kubernetes.io/docs/reference/generated/kubernetes-api/v1.18/#container-v1-core
    """

    def __init__(self, api_object, pod) -> None: # noqa: D107
        self.obj = api_object
        self.pod = pod

    @property
    def name(self) -> str:
        return self.obj.name

    @property
    def image(self) -> str:
        """
        Returns the container image name from the underlying container object.
        """
        return self.obj.image

    async def get_restart_count(self) -> int:
        """Get the number of times the Container has been restarted.

        Returns:
            The number of times the Container has been restarted.
        """
        container_name = self.obj.name
        pod_status = await self.pod.get_status()

        # If there are no container status, the container hasn't started
        # yet, so there cannot be any restarts.
        if pod_status.container_statuses is None:
            return 0

        for status in pod_status.container_statuses:
            if status.name == container_name:
                return status.restart_count

        raise RuntimeError(f"Unable to determine container status for {container_name}")

    @property
    def resources(self) ->kubernetes_asyncio.client.V1ResourceRequirements:
        """
        Return the resource requirements for the Container.

        Returns:
            The Container resource requirements.
        """
        return self.obj.resources

    @resources.setter
    def resources(self, resources:kubernetes_asyncio.client.V1ResourceRequirements) -> None:
        """
        Set the resource requirements for the Container.

        Args:
            resources: The resource requirements to set.
        """
        self.obj.resources = resources

    def get_resource_requirements(
        self,
        name: str,
        requirements: ResourceRequirements = ResourceRequirements.compute,
        *,
        first: bool = False,
        reverse: bool = False,
        default: Optional[str] = None,
    ) -> Union[str, Tuple[str], None]:
        """
        Retrieve resource requirement values for the Container.

        This method retrieves one or more resource requirement values with a non-exceptional,
        cascading fallback behavior. It is useful for retrieving available requirements from a
        resource that you do not know the configuration of. Requirements are read and returned in
        declaration order in the `ResourceRequirements` enumeration. Values can be retrieved as a
        tuple collection or a single value can be returned by setting the `first` argument to `True`.
        Values are evaluated in `ResourceRequirements` declaration order and the first requirement
        that contains a string value is returned. Evaluation order can be reversed via the
        `reverse=True` argument. This is useful is you want to retrieve the limit if one exists or
        else fallback to the request value.

        Args:
            name: The name of the resource to retrieve the requirements of (e.g. "cpu" or "memory").
            requirements: A `ResourceRequirements` flag enumeration specifying the requirements to retrieve.
                Multiple values can be retrieved by using a bitwise or (`|`) operator. Defaults to
                `ResourceRequirements.compute` which is equal to `ResourceRequirements.request | ResourceRequirements.limit`.
            first: When True, a single value is returned for the first requirement to return a value.
            reverse: When True, the `ResourceRequirements` enumeration evaluated in reverse order.
            default: A default value to return when a resource requirement could not be found.

        Returns:
            A tuple of resource requirement strings or `None` values in input order or a singular, optional string
            value when `first` is True.
        """
        values: List[Union[str, None]] = []
        found_requirements = False
        members = (
            reversed(ResourceRequirements) if reverse else list(ResourceRequirements)
        )

        # iterate all members of the enumeration to support bitwise combinations
        for member in members:
            # skip named combinations of flags
            if member.flags:
                continue

            if requirements & member:
                if not hasattr(self.resources, member.resources_key):
                    raise ValueError(f"unknown resource requirement '{member}'")

                requirement_dict: Dict[str, str] = getattr(
                    self.resources, member.resources_key
                )
                if requirement_dict and name in requirement_dict:
                    value = requirement_dict[name]
                    found_requirements = True

                    if first:
                        return value
                    else:
                        values.append(value)

                else:
                    servo.logger.warning(
                        f"requirement '{member}' is not set for resource '{name}'"
                    )
                    values.append(default)

        if not found_requirements:
            if first:
                # code path only accessible on nothing found due to early exit
                servo.logger.debug(
                    f"no resource requirements found. returning default value: {default}"
                )
                return default
            else:
                servo.logger.debug(
                    f"no resource requirements found. returning default values: {values}"
                )

        return tuple(values)

    def set_resource_requirements(
        self,
        name: str,
        value: Union[str, Sequence[str]],
        requirements: ResourceRequirements = ResourceRequirements.compute,
        *,
        clear_others: bool = False,
    ) -> None:
        """
        Set the value for one or more resource requirements on the underlying Container.

        Args:
            name: The resource to set requirements for (e.g. "cpu" or "memory").
            value: The string value or tuple of string values to assign to the resources. Values are
                assigned in declaration order of members of the `ResourceRequirements` enumeration. If a
                single value is provided, it is assigned to all requirements.
            clear_others: When True, any requirements not specified in the input arguments are cleared.
        """

        values = [value] if isinstance(value, str) else list(value)
        default = values[0]
        for requirement in list(ResourceRequirements):
            # skip named combinations of flags
            if requirement.flags:
                continue

            if not hasattr(self.resources, requirement.resources_key):
                raise ValueError(f"unknown resource requirement '{requirement}'")

            req_dict: Optional[Dict[str, Union[str, None]]] = getattr(
                self.resources, requirement.resources_key
            )
            if req_dict is None:
                # we are establishing the first requirements for this resource, hydrate the model
                req_dict = {}
                setattr(self.resources, requirement.resources_key, req_dict)

            if requirement & requirements:
                req_value = values.pop(0) if len(values) else default
                req_dict[name] = req_value

            else:
                if clear_others:
                    self.logger.debug(f"clearing resource requirement: '{requirement}'")
                    req_dict.pop(name, None)

    def __str__(self) -> str:
        return str(self.obj)

    def __repr__(self) -> str:
        return self.__str__()


class Pod(KubernetesModel):
    """Wrapper around a Kubernetes `Pod`_ API Object.

    The actual ``kubernetes.client.V1Pod`` instance that this
    wraps can be accessed via the ``obj`` instance member.

    This wrapper provides some convenient functionality around the
    API Object and provides some state management for the `Pod`_.

    .. _Pod:
        https://kubernetes.io/docs/reference/generated/kubernetes-api/v1.18/#pod-v1-core
    """

    obj:kubernetes_asyncio.client.V1Pod

    api_clients: ClassVar[Dict[str, Type]] = {
        "preferred":kubernetes_asyncio.client.CoreV1Api,
        "v1":kubernetes_asyncio.client.CoreV1Api,
    }

    @classmethod
    @backoff.on_exception(backoff.expo, asyncio.TimeoutError, max_time=60)
    async def read(cls, name: str, namespace: str) -> "Pod":
        """Read the Pod from the cluster under the given namespace.

        Args:
            name: The name of the Pod to read.
            namespace: The namespace to read the Pod from.
        """
        servo.logger.debug(f'reading pod "{name}" in namespace "{namespace}"')

        async with cls.preferred_client() as api_client:
            obj = await asyncio.wait_for(
                api_client.read_namespaced_pod_status(name, namespace), 5.0
            )
            servo.logger.trace("pod: ", obj)
            return Pod(obj)

    async def create(self, namespace: str = None) -> None:
        """Create the Pod under the given namespace.

        Args:
            namespace: The namespace to create the Pod under.
                If the Pod was loaded via the kubetest client, the
                namespace will already be set, so it is not needed
                here. Otherwise, the namespace will need to be provided.
        """
        if namespace is None:
            namespace = self.namespace

        self.logger.info(f'creating pod "{self.name}" in namespace "{self.namespace}"')
        self.logger.trace(f"pod: {self.obj}")

        async with self.preferred_client() as api_client:
            self.obj = await api_client.create_namespaced_pod(
                namespace=namespace,
                body=self.obj,
            )

    async def patch(self) -> None:
        """
        Patches a Pod, applying spec changes to the cluster.
        """
        self.logger.info(f'patching pod "{self.name}"')
        self.logger.trace(f"pod: {self.obj}")
        async with self.api_client() as api_client:
            await api_client.patch_namespaced_pod(
                name=self.name,
                namespace=self.namespace,
                body=self.obj,
            )

    async def delete(self, options:kubernetes_asyncio.client.V1DeleteOptions = None) ->kubernetes_asyncio.client.V1Status:
        """Delete the Pod.

        This method expects the Pod to have been loaded or otherwise
        assigned a namespace already. If it has not, the namespace will
        need to be set manually.

        Args:
            options: Options for Pod deletion.

        Return:
            The status of the delete operation.
        """
        if options is None:
            options =kubernetes_asyncio.client.V1DeleteOptions()

        self.logger.info(f'deleting pod "{self.name}"')
        self.logger.trace(f"delete options: {options}")
        self.logger.trace(f"pod: {self.obj}")

        async with self.api_client() as api_client:
            return await api_client.delete_namespaced_pod(
                name=self.name,
                namespace=self.namespace,
                body=options,
            )

    @backoff.on_exception(backoff.expo, asyncio.TimeoutError, max_time=60)
    async def refresh(self) -> None:
        """Refresh the underlying Kubernetes Pod resource."""
        async with self.api_client() as api_client:
            self.obj = await asyncio.wait_for(
                api_client.read_namespaced_pod_status(
                    name=self.name,
                    namespace=self.namespace,
                ),
                5.0,
            )

    async def is_ready(self) -> bool:
        """Check if the Pod is in the ready state.

        Returns:
            True if in the ready state; False otherwise.
        """
        self.logger.trace("refreshing pod status to check is_ready")
        await self.refresh()

        # if there is no status, the pod is definitely not ready
        status = self.obj.status
        self.logger.trace(f"current pod status is {status}")
        if status is None:
            return False

        # check the pod phase to make sure it is running. a pod in
        # the 'failed' or 'success' state will no longer be running,
        # so we only care if the pod is in the 'running' state.
        phase = status.phase
        self.logger.trace(f"current pod phase is {status}")
        if not status.conditions: 
            return False

        self.logger.trace(f"checking status conditions {status.conditions}")
        for cond in status.conditions:
            if cond.reason == "Unschedulable": # TODO: should we further constrain this check?
                raise servo.AdjustmentRejectedError(message=cond.message, reason="scheduling-failed")

            # we only care about the condition type 'ready'
            if cond.type.lower() != "ready":
                continue

            # check that the readiness condition is True
            return cond.status.lower() == "true"

        # Catchall
        self.logger.trace(f"unable to find ready=true, continuing to wait...")
        return False

    async def get_status(self) ->kubernetes_asyncio.client.V1PodStatus:
        """Get the status of the Pod.

        Returns:
            The status of the Pod.
        """
        # first, refresh the pod state to ensure latest status
        await self.refresh()

        # return the status of the pod
        return cast(kubernetes_asyncio.client.V1PodStatus, self.obj.status)

    @property
    def containers(self) -> List[Container]:
        """
        Return a list of Container objects from the underlying pod template spec.
        """
        return list(map(lambda c: Container(c, self), self.obj.spec.containers))

    async def get_containers(self) -> List[Container]:
        """Get the Pod's containers.

        Returns:
            A list of containers that belong to the Pod.
        """
        self.logger.debug(f'getting containers for pod "{self.name}"')
        await self.refresh()

        return self.containers

    def get_container(self, name: str) -> Union[Container, None]:
        """Get a container in the Pod by name.

        Args:
            name (str): The name of the Container.

        Returns:
            Container: The Pod's Container with the matching name. If
            no container with the given name is found, ``None`` is returned.
        """
        return next(filter(lambda c: c.name == name, self.containers), None)

    async def get_restart_count(self) -> int:
        """Get the total number of Container restarts for the Pod.

        Returns:
            The total number of Container restarts.
        """
        status = await self.get_status()
        if status.container_statuses is None:
            return 0

        total = 0
        for container_status in status.container_statuses:
            total += container_status.restart_count

        return total

    async def containers_started(self) -> bool:
        """Check if the Pod's Containers have all started.

        Returns:
            True if all Containers have started; False otherwise.
        """
        # start the flag as true - we will check the state and set
        # this to False if any container is not yet running.
        containers_started = True

        status = await self.get_status()
        if status.container_statuses is not None:
            for container_status in status.container_statuses:
                if container_status.state is not None:
                    if container_status.state.running is not None:
                        if container_status.state.running.started_at is not None:
                            # The container is started, so move on to check the
                            # next container
                            continue
                # If we get here, then the container has not started.
                containers_started = containers_started and False
                break

        return containers_started

    def uid(self) -> str:
        """
        Gets the UID for the Pod.

        UID is the unique in time and space value for this object. It is typically generated by the server on successful creation of a resource and is not allowed to change on PUT operations.  Populated by the system. Read-only. More info: http://kubernetes.io/docs/user-guide/identifiers#uids  # noqa: E501
        """
        return self.obj.metadata.uid


class Service(KubernetesModel):
    """Kubetest wrapper around a Kubernetes `Service`_ API Object.

    The actual ``kubernetes.client.V1Service`` instance that this
    wraps can be accessed via the ``obj`` instance member.

    This wrapper provides some convenient functionality around the
    API Object and provides some state management for the `Service`_.

    .. _Service:
        https://kubernetes.io/docs/reference/generated/kubernetes-api/v1.18/#service-v1-core
    """

    obj: kubernetes_asyncio.client.V1Service

    api_clients: ClassVar[Dict[str, Type]] = {
        'preferred': kubernetes_asyncio.client.CoreV1Api,
        'v1': kubernetes_asyncio.client.CoreV1Api,
    }

    @classmethod
    @backoff.on_exception(backoff.expo, asyncio.TimeoutError, max_time=60)
    async def read(cls, name: str, namespace: str) -> "Pod":
        """Read the Service from the cluster under the given namespace.

        Args:
            name: The name of the Service to read.
            namespace: The namespace to read the Service from.
        """
        servo.logger.trace(f'reading service "{name}" in namespace "{namespace}"')

        async with cls.preferred_client() as api_client:
            obj = await asyncio.wait_for(
                api_client.read_namespaced_service(name, namespace),
                5.0
            )
            servo.logger.trace("service: ", obj)
            return Service(obj)

    async def create(self, namespace: str = None) -> None:
        """Creates the Service under the given namespace.

        Args:
            namespace: The namespace to create the Service under.
                If the Service was loaded via the kubetest client, the
                namespace will already be set, so it is not needed here.
                Otherwise, the namespace will need to be provided.
        """
        if namespace is None:
            namespace = self.namespace

        self.logger.info(f'creating service "{self.name}" in namespace "{self.namespace}"')
        self.logger.debug(f'service: {self.obj}')

        async with self.api_client() as api_client:
            self.obj = await api_client.create_namespaced_service(
                namespace=namespace,
                body=self.obj,
            )

    async def patch(self) -> None:
        """
        TODO: Add docs....
        """
        async with self.api_client() as api_client:
            await api_client.patch_namespaced_service(
                name=self.name,
                namespace=self.namespace,
                body=self.obj,
            )

    async def delete(self, options: kubernetes_asyncio.client.V1DeleteOptions = None) -> kubernetes_asyncio.client.V1Status:
        """Deletes the Service.

        This method expects the Service to have been loaded or otherwise
        assigned a namespace already. If it has not, the namespace will need
        to be set manually.

        Args:
            options: Options for Service deletion.

        Returns:
            The status of the delete operation.
        """
        if options is None:
            options = kubernetes_asyncio.client.V1DeleteOptions()

        self.logger.info(f'deleting service "{self.name}"')
        self.logger.debug(f'delete options: {options}')
        self.logger.debug(f'service: {self.obj}')

        async with self.api_client() as api_client:
            return await api_client.delete_namespaced_service(
                name=self.name,
                namespace=self.namespace,
                body=options,
            )

    async def refresh(self) -> None:
        """Refresh the underlying Kubernetes Service resource."""
        async with self.api_client() as api_client:
            self.obj = await api_client.read_namespaced_service(
                name=self.name,
                namespace=self.namespace,
            )

    async def is_ready(self) -> bool:
        """Check if the Service is in the ready state.

        The readiness state is not clearly available from the Service
        status, so to see whether or not the Service is ready this
        will check whether the endpoints of the Service are ready.

        This comes with the caveat that in order for a Service to
        have endpoints, there needs to be some backend hooked up to it.
        If there is no backend, the Service will never have endpoints,
        so this will never resolve to True.

        Returns:
            True if in the ready state; False otherwise.
        """
        await self.refresh()

        # check the status. if there is no status, the service is
        # definitely not ready.
        if self.obj.status is None:
            return False

        endpoints = await self.get_endpoints()

        # if the Service has no endpoints, its not ready.
        if len(endpoints) == 0:
            return False

        # get the service endpoints and check that they are all ready.
        for endpoint in endpoints:
            # if we have an endpoint, but there are no subsets, we
            # consider the endpoint to be not ready.
            if endpoint.subsets is None:
                return False

            for subset in endpoint.subsets:
                # if the endpoint has no addresses setup yet, its not ready
                if subset.addresses is None or len(subset.addresses) == 0:
                    return False

                # if there are still addresses that are not ready, the
                # service is not ready
                not_ready = subset.not_ready_addresses
                if not_ready is not None and len(not_ready) > 0:
                    return False

        # if we got here, then all endpoints are ready, so the service
        # must also be ready
        return True

    @property
    def status(self) -> kubernetes_asyncio.client.V1ServiceStatus:
        return self.obj.status

    async def get_status(self) -> kubernetes_asyncio.client.V1ServiceStatus:
        """Get the status of the Service.

        Returns:
            The status of the Service.
        """
        self.logger.info(f'checking status of service "{self.name}"')
        # first, refresh the service state to ensure the latest status
        await self.refresh()

        # return the status from the service
        return self.obj.status

    @property
    def ports(self) -> List[kubernetes_asyncio.client.V1ServicePort]:
        """Return the list of ports exposed by the service."""
        return self.obj.spec.ports

    async def get_endpoints(self) -> List[kubernetes_asyncio.client.V1Endpoints]:
        """Get the endpoints for the Service.

        This can be useful for checking internal IP addresses used
        in containers, e.g. for container auto-discovery.

        Returns:
            A list of endpoints associated with the Service.
        """
        self.logger.info(f'getting endpoints for service "{self.name}"')
        async with self.api_client() as api_client:
            endpoints = await api_client.list_namespaced_endpoints(
                namespace=self.namespace,
            )

        svc_endpoints = []
        for endpoint in endpoints.items:
            # filter to include only the endpoints with the same
            # name as the service.
            if endpoint.metadata.name == self.name:
                svc_endpoints.append(endpoint)

        self.logger.debug(f'endpoints: {svc_endpoints}')
        return svc_endpoints

    async def _proxy_http_request(self, method, path, **kwargs) -> tuple:
        """Template request to proxy of a Service.

        Args:
            method: The http request method e.g. 'GET', 'POST' etc.
            path: The URI path for the request.
            kwargs: Keyword arguments for the proxy_http_get function.

        Returns:
            The response data
        """
        path_params = {
            "name": f'{self.name}:{self.obj.spec.ports[0].port}',
            "namespace": self.namespace,
            "path": path
        }
        return await kubernetes_asyncio.client.CoreV1Api().api_client.call_api(
            '/api/v1/namespaces/{namespace}/services/{name}/proxy/{path}',
            method,
            path_params=path_params,
            **kwargs
        )

    async def proxy_http_get(self, path: str, **kwargs) -> tuple:
        """Issue a GET request to proxy of a Service.

        Args:
            path: The URI path for the request.
            kwargs: Keyword arguments for the proxy_http_get function.

        Returns:
            The response data
        """
        return await self._proxy_http_request('GET', path, **kwargs)

    async def proxy_http_post(self, path: str, **kwargs) -> tuple:
        """Issue a POST request to proxy of a Service.

        Args:
            path: The URI path for the request.
            kwargs: Keyword arguments for the proxy_http_post function.

        Returns:
            The response data
        """
        return await self._proxy_http_request('POST', path, **kwargs)


class Deployment(KubernetesModel):
    """Kubetest wrapper around a Kubernetes `Deployment`_ API Object.

    The actual ``kubernetes.client.V1Deployment`` instance that this
    wraps can be accessed via the ``obj`` instance member.

    This wrapper provides some convenient functionality around the
    API Object and provides some state management for the `Deployment`_.

    .. _Deployment:
        https://kubernetes.io/docs/reference/generated/kubernetes-api/v1.18/#deployment-v1-apps
    """

    obj:kubernetes_asyncio.client.V1Deployment
    api_clients: ClassVar[Dict[str, Type]] = {
        "preferred":kubernetes_asyncio.client.AppsV1Api,
        "apps/v1":kubernetes_asyncio.client.AppsV1Api,
        "apps/v1beta1":kubernetes_asyncio.client.AppsV1beta1Api,
        "apps/v1beta2":kubernetes_asyncio.client.AppsV1beta2Api,
    }

    async def create(self, namespace: str = None) -> None:
        """Create the Deployment under the given namespace.

        Args:
            namespace: The namespace to create the Deployment under.
                If the Deployment was loaded via the kubetest client, the
                namespace will already be set, so it is not needed here.
                Otherwise, the namespace will need to be provided.
        """
        if namespace is None:
            namespace = self.namespace

        self.logger.info(
            f'creating deployment "{self.name}" in namespace "{self.namespace}"'
        )
        self.logger.debug(f"deployment: {self.obj}")

        async with self.api_client() as api_client:
            self.obj = await api_client.create_namespaced_deployment(
                namespace=namespace,
                body=self.obj,
            )

    @classmethod
    async def read(cls, name: str, namespace: str) -> "Deployment":
        """Read a Deployment by name under the given namespace.

        Args:
            name: The name of the Deployment to read.
            namespace: The namespace to read the Deployment from.
        """

        async with cls.preferred_client() as api_client:
            obj = await api_client.read_namespaced_deployment(name, namespace)
            return Deployment(obj)

    async def patch(self) -> None:
        """Update the changed attributes of the Deployment."""
        async with self.api_client() as api_client:
            self.obj = await api_client.patch_namespaced_deployment(
                name=self.name,
                namespace=self.namespace,
                body=self.obj,
            )

    async def delete(self, options:kubernetes_asyncio.client.V1DeleteOptions = None) ->kubernetes_asyncio.client.V1Status:
        """Delete the Deployment.

        This method expects the Deployment to have been loaded or otherwise
        assigned a namespace already. If it has not, the namespace will need
        to be set manually.

        Args:
            options: Options for Deployment deletion.

        Returns:
            The status of the delete operation.
        """
        if options is None:
            options =kubernetes_asyncio.client.V1DeleteOptions()

        self.logger.info(f'deleting deployment "{self.name}"')
        self.logger.debug(f"delete options: {options}")
        self.logger.trace(f"deployment: {self.obj}")

        async with self.api_client() as api_client:
            return await api_client.delete_namespaced_deployment(
                name=self.name,
                namespace=self.namespace,
                body=options,
            )

    async def refresh(self) -> None:
        """Refresh the underlying Kubernetes Deployment resource."""
        async with self.api_client() as api_client:
            self.obj = await api_client.read_namespaced_deployment_status(
                name=self.name,
                namespace=self.namespace,
            )

    async def rollback(self) -> None:
        """Roll back an unstable Deployment revision to a previous version."""
        async with kubernetes_asyncio.client.api_client.ApiClient() as api:
            api_client =kubernetes_asyncio.client.ExtensionsV1beta1Api(api)
            self.obj = await api_client.create_namespaced_deployment_rollback(
                name=self.name,
                namespace=self.namespace,
                body=self.obj,
            )

    async def get_status(self) ->kubernetes_asyncio.client.V1DeploymentStatus:
        """Get the status of the Deployment.

        Returns:
            The status of the Deployment.
        """
        self.logger.info(f'checking status of deployment "{self.name}"')
        # first, refresh the deployment state to ensure the latest status
        await self.refresh()

        # return the status from the deployment
        return cast(kubernetes_asyncio.client.V1DeploymentStatus, self.obj.status)

    async def get_pods(self) -> List[Pod]:
        """Get the pods for the Deployment.

        Returns:
            A list of pods that belong to the deployment.
        """
        self.logger.debug(f'getting pods for deployment "{self.name}"')

        async with Pod.preferred_client() as api_client:
            label_selector = self.obj.spec.selector.match_labels
            pod_list:kubernetes_asyncio.client.V1PodList = await api_client.list_namespaced_pod(
                namespace=self.namespace, label_selector=selector_string(label_selector)
            )

        pods = [Pod(p) for p in pod_list.items]
        return pods

    async def get_latest_pods(self) -> List[Pod]:
        """Get only the Deployment pods that belong to the latest ResourceVersion.

        Returns:
            A list of pods that belong to the latest deployment replicaset.
        """
        self.logger.info(f'getting replicaset for deployment "{self.name}"')
        async with self.api_client() as api_client:
            label_selector = self.obj.spec.selector.match_labels
            rs_list:kubernetes_asyncio.client.V1ReplicasetList = await api_client.list_namespaced_replica_set(
                namespace=self.namespace, label_selector=selector_string(label_selector), resource_version=self.resource_version
            )

        # Verify all returned RS have this deployment as an owner
        rs_list = [
            rs for rs in rs_list.items if rs.metadata.owner_references and any(
                ownRef.kind == "Deployment" and ownRef.uid == self.obj.metadata.uid 
                for ownRef in rs.metadata.owner_references)]
        if not rs_list:
            raise servo.ConnectorError('Unable to locate replicaset(s) for deployment "{self.name}"')
        latest_rs = sorted(rs_list, key= lambda rs: rs.metadata.resource_version, reverse=True)[0]

        return [
            pod for pod in await self.get_pods() 
            if any(
                ownRef.kind == "ReplicaSet" and ownRef.uid == latest_rs.metadata.uid 
                for ownRef in pod.obj.metadata.owner_references
            )]



    @property
    def status(self) ->kubernetes_asyncio.client.V1DeploymentStatus:
        """Return the status of the Deployment.

        Returns:
            The status of the Deployment.
        """
        return cast(kubernetes_asyncio.client.V1DeploymentStatus, self.obj.status)

    @property
    def resource_version(self) -> str:
        """
        Returns the resource version of the Deployment.
        """
        return self.obj.metadata.resource_version

    @property
    def observed_generation(self) -> str:
        """
        Returns the observed generation of the Deployment status.

        The generation is observed by the deployment controller.
        """
        return self.obj.status.observed_generation

    async def is_ready(self) -> bool:
        """Check if the Deployment is in the ready state.

        Returns:
            True if in the ready state; False otherwise.
        """
        await self.refresh()

        # if there is no status, the deployment is definitely not ready
        status = self.obj.status
        if status is None:
            return False

        # check the status for the number of total replicas and compare
        # it to the number of ready replicas. if the numbers are
        # equal, the deployment is ready; otherwise it is not ready.
        total = status.replicas
        ready = status.ready_replicas

        if total is None:
            return False

        return total == ready

    @property
    def containers(self) -> List[Container]:
        """
        Return a list of Container objects from the underlying pod template spec.
        """
        return list(
            map(lambda c: Container(c, None), self.obj.spec.template.spec.containers)
        )

    def find_container(self, name: str) -> Optional[Container]:
        """
        Return the container with the given name.
        """
        return next(filter(lambda c: c.name == name, self.containers), None)

    @property
    def replicas(self) -> int:
        """
        Return the number of desired pods.
        """
        return self.obj.spec.replicas

    @replicas.setter
    def replicas(self, replicas: int) -> None:
        """
        Set the number of desired pods.
        """
        self.obj.spec.replicas = replicas

    @property
    def label_selector(self) -> str:
        """
        Return a string for matching the Deployment in Kubernetes API calls.
        """
        return selector_string(self.obj.spec.selector.match_labels)

    # TODO: I need to model these two and add label/annotation helpers
    @property
    def pod_template_spec(self) -> kubernetes_asyncio.client.models.v1_pod_spec.V1PodTemplateSpec:
        """Return the pod template spec for instances of the Deployment."""
        return self.obj.spec.template

    @property
    def pod_spec(self) -> kubernetes_asyncio.client.models.v1_pod_spec.V1PodSpec:
        """Return the pod spec for instances of the Deployment."""
        return self.pod_template_spec.spec

    # TODO: annotations/labels getters and setters...
    # @property
    # def annotations(self) -> Optional[Dict[str, str]]:

    # TODO: cleanup backoff
    @backoff.on_exception(backoff.expo, kubernetes_asyncio.client.exceptions.ApiException, max_tries=3)
    async def inject_sidecar(self, *, service: Optional[str] = None, port: Optional[int] = None) -> None:
        """
        Injects an Envoy sidecar into a target Deployment that proxies a service
        or literal TCP port, generating scrapable metrics usable for optimization.

        The service or port argument must be provided to define how traffic is proxied
        between the Envoy sidecar and the container responsible for fulfilling the request.

        Args:
            deployment: Name of the target Deployment to inject the sidecar into.
            service: Name of the service to proxy. Envoy will accept ingress traffic
                on the service port and reverse proxy requests back to the original
                target container.

        """

        await self.refresh() # TODO: Need a less crude refresh strategy

        if not service or port:
            raise ValueError(f"a service or port must be given")

        if service and port:
            raise ValueError(f"service and port cannot both be given")

        # # lookup the port on the target service
        if service:
            ser = await Service.read(service, self.namespace)
            port = ser.obj.spec.ports[0].target_port

        # build the sidecar container
        container = kubernetes_asyncio.client.V1Container(
            name="opsani-envoy",  # TODO: Put this into a constant or something
            image="opsani/envoy-proxy:latest",
            image_pull_policy="IfNotPresent",
            resources=kubernetes_asyncio.client.V1ResourceRequirements(
                requests={
                    "cpu": "125m",
                    "memory": "128Mi"
                },
                limits={
                    "cpu": "250m",
                    "memory": "256Mi"
                }
            ),
            env=[
                kubernetes_asyncio.client.V1EnvVar(name="OPSANI_ENVOY_PROXY_SERVICE_PORT", value=str(9980)),
                kubernetes_asyncio.client.V1EnvVar(name="OPSANI_ENVOY_PROXIED_CONTAINER_PORT", value=str(port)),
                kubernetes_asyncio.client.V1EnvVar(name="OPSANI_ENVOY_PROXY_METRICS_PORT", value="9901")
            ],
            ports=[
                kubernetes_asyncio.client.V1ContainerPort(name="service", container_port=port),
                kubernetes_asyncio.client.V1ContainerPort(name="metrics", container_port=9901),
            ]
        )

        # add the sidecar to the Deployment
        self.obj.spec.template.spec.containers.append(container)

        # patch the deployment
        await self.patch()

    @contextlib.asynccontextmanager
    async def rollout(self, *, timeout: Optional[servo.Duration] = None) -> None:
        """Asynchronously wait for changes to a deployment to roll out to the cluster."""
        # NOTE: The timeout_seconds argument must be an int or the request will fail
        timeout_seconds = int(timeout.total_seconds()) if timeout else None

        # Resource version lets us track any change. Observed generation only increments
        # when the deployment controller sees a significant change that requires rollout
        resource_version = self.resource_version
        observed_generation = self.status.observed_generation
        desired_replicas = self.replicas

        self.logger.info(f"applying adjustments to Deployment '{self.name}' and rolling out to cluster")

        # Yield to let the changes be made
        yield self

        # Return fast if nothing was changed
        if self.resource_version == resource_version:
            self.logger.info(
                f"adjustments applied to Deployment '{self.name}' made no changes, continuing"
            )
            return

        # Create a Kubernetes watch against the deployment under optimization to track changes
        self.logger.debug(
            f"watching deployment Using label_selector={self.label_selector}, resource_version={resource_version}"
        )

        async with kubernetes_asyncio.client.api_client.ApiClient() as api:
            v1 = kubernetes_asyncio.client.AppsV1Api(api)
            async with kubernetes_asyncio.watch.Watch().stream(
                v1.list_namespaced_deployment,
                self.namespace,
                label_selector=self.label_selector,
                timeout_seconds=timeout_seconds,
            ) as stream:
                async for event in stream:
                    # NOTE: Event types are ADDED, DELETED, MODIFIED, ERROR
                    # TODO: Create an enum...
                    event_type, deployment = event["type"], event["object"]
                    status:kubernetes_asyncio.client.V1DeploymentStatus = deployment.status

                    self.logger.debug(
                        f"deployment watch yielded event: {event_type} {deployment.kind} {deployment.metadata.name} in {deployment.metadata.namespace}: {status}"
                    )

                    if event_type == "ERROR":
                        stream.stop()
                        # FIXME: Not sure what types we expect here
                        raise servo.AdjustmentRejectedError(reason=str(deployment))

                    # Check that the conditions aren't reporting a failure
                    self._check_conditions(status.conditions)

                    # Early events in the watch may be against previous generation
                    if status.observed_generation == observed_generation:
                        self.logger.debug(
                            "observed generation has not changed, continuing watch"
                        )
                        continue

                    # Check the replica counts. Once available, updated, and ready match
                    # our expected count and the unavailable count is zero we are rolled out
                    if status.unavailable_replicas:
                        self.logger.debug(
                            "found unavailable replicas, continuing watch",
                            status.unavailable_replicas,
                        )
                        continue

                    replica_counts = [
                        status.replicas,
                        status.available_replicas,
                        status.ready_replicas,
                        status.updated_replicas,
                    ]
                    if replica_counts.count(desired_replicas) == len(replica_counts):
                        # We are done: all the counts match. Stop the watch and return
                        self.logger.success(f"adjustments to Deployment '{self.name}' rolled out successfully", status)
                        stream.stop()

    def _check_conditions(self, conditions: List[kubernetes_asyncio.client.V1DeploymentCondition]) -> None:
        for condition in conditions:
            if condition.type == "Available":
                if condition.status == "True":
                    # If we hit on this and have not raised yet we are good to go
                    break
                elif condition.status in ("False", "Unknown"):
                    # Condition has not yet been met, log status and continue monitoring
                    self.logger.debug(
                        f"Condition({condition.type}).status == '{condition.status}' ({condition.reason}): {condition.message}"
                    )
                else:
                    raise servo.AdjustmentFailure(
                        f"encountered unexpected Condition status '{condition.status}'"
                    )

            elif condition.type == "ReplicaFailure":
                # TODO: Check what this error looks like
                raise servo.AdjustmentRejectedError(
                    "ReplicaFailure: message='{condition.status.message}', reason='{condition.status.reason}'",
                    condition.status.message,
                    reason=condition.status.reason
                )

            elif condition.type == "Progressing":
                if condition.status in ("True", "Unknown"):
                    # Still working
                    self.logger.debug("Deployment update is progressing", condition)
                    break
                elif condition.status == "False":
                    raise servo.AdjustmentRejectedError(
                        "ProgressionFailure: message='{condition.status.message}', reason='{condition.status.reason}'",
                        condition.status.message,
                        reason=condition.status.reason
                    )
                else:
                    raise servo.AdjustmentFailure(
                        f"unknown deployment status condition: {condition.status}"
                    )

    ##
    # Canary support

    @property
    def canary_pod_name(self) -> str:
        """
        Return the name of canary Pod for this Deployment.
        """
        return f"{self.name}-canary"

    async def get_canary_pod(self) -> Pod:
        """
        Retrieve the canary Pod for this Deployment (if any).

        Will raise a Kubernetes API exception if not found.
        """
        return await Pod.read(self.canary_pod_name, self.namespace)

    async def delete_canary_pod(
        self, *, raise_if_not_found: bool = True, timeout: servo.Numeric = 600
    ) -> Optional[Pod]:
        """
        Delete the canary Pod.
        """
        try:
            canary = await self.get_canary_pod()
            self.logger.warning(
                f"Deleting canary Pod '{canary.name}' from namespace '{canary.namespace}'..."
            )
            await canary.delete()
            await canary.wait_until_deleted(timeout=timeout)
            self.logger.info(
                f"Deleted canary Pod '{canary.name}' from namespace '{canary.namespace}'."
            )
            return canary
        except kubernetes_asyncio.client.exceptions.ApiException as e:
            if e.status != 404 or e.reason != "Not Found" and raise_if_not_found:
                raise

        return None

    async def ensure_canary_pod(self, *, timeout: servo.Numeric = 600) -> Pod:
        """
        Ensures that a canary Pod exists by deleting and recreating an existing Pod or creating one from scratch.

        TODO: docs...
        """
        canary_pod_name = self.canary_pod_name
        namespace = self.namespace
        self.logger.debug(
            f"ensuring existence of canary pod '{canary_pod_name}' based on deployment '{self.name}' in namespace '{namespace}'"
        )

        # Look for an existing canary
        try:
            if canary_pod := await self.get_canary_pod():
                self.logger.debug(
                    f"found existing canary pod '{canary_pod_name}' based on deployment '{self.name}' in namespace '{namespace}'"
                )
                return canary_pod
        except kubernetes_asyncio.client.exceptions.ApiException as e:
            if e.status != 404 or e.reason != "Not Found":
                raise

        # Setup the canary Pod -- our settings are updated on the underlying PodSpec template
        self.logger.trace(f"building new canary")
        pod_obj =kubernetes_asyncio.client.V1Pod(
            metadata=self.obj.spec.template.metadata, spec=self.obj.spec.template.spec
        )
        pod_obj.metadata.name = canary_pod_name
        if pod_obj.metadata.annotations is None:
            pod_obj.metadata.annotations = {}
        pod_obj.metadata.annotations["opsani.com/opsani_tuning_for"] = self.name
        if pod_obj.metadata.labels is None:
            pod_obj.metadata.labels = {}
        pod_obj.metadata.labels["opsani_role"] = "tuning"

        canary_pod = Pod(obj=pod_obj)
        canary_pod.namespace = namespace
        self.logger.trace(f"initialized new canary: {canary_pod}")

        # If the servo is running inside Kubernetes, register self as the controller for the Pod and ReplicaSet
        SERVO_POD_NAME = os.environ.get("POD_NAME")
        SERVO_POD_NAMESPACE = os.environ.get("POD_NAMESPACE")
        if SERVO_POD_NAME is not None and SERVO_POD_NAMESPACE is not None:
            self.logger.debug(
                f"running within Kubernetes, registering as Pod controller... (pod={SERVO_POD_NAME}, namespace={SERVO_POD_NAMESPACE})"
            )
            servo_pod = await Pod.read(SERVO_POD_NAME, SERVO_POD_NAMESPACE)
            pod_controller = next(
                iter(
                    ow
                    for ow in servo_pod.obj.metadata.owner_references
                    if ow.controller
                )
            )

            # # TODO: Create a ReplicaSet class...
            async with kubernetes_asyncio.client.api_client.ApiClient() as api:
                api_client =kubernetes_asyncio.client.AppsV1Api(api)

                servo_rs:kubernetes_asyncio.client.V1ReplicaSet = (
                    await api_client.read_namespaced_replica_set(
                        name=pod_controller.name, namespace=SERVO_POD_NAMESPACE
                    )
                )  # still ephemeral
                rs_controller = next(
                    iter(
                        ow for ow in servo_rs.metadata.owner_references if ow.controller
                    )
                )
                servo_dep:kubernetes_asyncio.client.V1Deployment = (
                    await api_client.read_namespaced_deployment(
                        name=rs_controller.name, namespace=SERVO_POD_NAMESPACE
                    )
                )

            canary_pod.obj.metadata.owner_references = [
               kubernetes_asyncio.client.V1OwnerReference(
                    api_version=servo_dep.api_version,
                    block_owner_deletion=True,
                    controller=True,  # Ensures the pod will not be adopted by another controller
                    kind="Deployment",
                    name=servo_dep.metadata.name,
                    uid=servo_dep.metadata.uid,
                )
            ]

        # Create the Pod and wait for it to get ready
        self.logger.info(
            f"Creating canary Pod '{canary_pod_name}' in namespace '{namespace}'"
        )
        await canary_pod.create()

        self.logger.info(
            f"Created canary Pod '{canary_pod_name}' in namespace '{namespace}', waiting for it to become ready..."
        )
        await canary_pod.wait_until_ready(timeout=timeout)

        # TODO: Check for unexpected changes to version, etc.

        await canary_pod.refresh()
        await canary_pod.get_containers()

        return canary_pod

    async def get_restart_count(self) -> int:
        count = 0
        for pod in await self.get_pods():
            try:
                count += await pod.get_restart_count()
            except kubernetes_asyncio.client.exceptions.ApiException as error:
                if error.status == 404:
                    # Pod no longer exists, move on
                    pass
                else:
                    raise error

        return count

class Millicore(int):
    """
    The Millicore class represents one one-thousandth of a vCPU or hyperthread in Kubernetes.
    """

    @classmethod
    def __get_validators__(cls) -> pydantic.CallableGenerator:
        yield cls.parse

    @classmethod
    def parse(cls, v: pydantic.StrIntFloat) -> "Millicore":
        """
        Parses a string, integer, or float input value into Millicore units.

        Returns:
            The input value in Millicore units.

        Raises:
            ValueError: Raised if the input cannot be parsed.
        """
        if isinstance(v, str):
            if v[-1] == "m":
                return cls(int(v[:-1]))
            else:
                return cls(int(float(v) * 1000))
        elif isinstance(v, (int, float)):
            return cls(int(v * 1000))
        else:
            raise ValueError("could not parse millicore value")

    def __str__(self) -> str:
        if self % 1000 == 0:
            return str(int(self) // 1000)
        else:
            return f"{int(self)}m"

    def __float__(self) -> float:
        return self / 1000.0

    def __eq__(self, other) -> bool:
        if isinstance(other, str):
            return str(self) == other
        elif isinstance(other, float):
            return float(self) == other
        return super().__eq__(other)

    def human_readable(self) -> str:
        return str(self)


class CPU(servo.CPU):
    """
    The CPU class models a Kubernetes CPU resource in Millicore units.
    """

    min: Millicore
    max: Millicore
    step: Millicore
    value: Optional[Millicore]
    requirements: ResourceRequirements = ResourceRequirements.compute

    def __opsani_repr__(self) -> dict:
        o_dict = super().__opsani_repr__()

        # normalize values into floats (see Millicore __float__)
        for field in ("min", "max", "step", "value"):
            value = getattr(self, field)
            o_dict["cpu"][field] = float(value) if value is not None else None
        return o_dict


# Gibibyte is the base unit of Kubernetes memory
GiB = 1024 * 1024 * 1024


class ShortByteSize(pydantic.ByteSize):
    """Kubernetes omits the 'B' suffix for some reason"""

    @classmethod
    def validate(cls, v: pydantic.StrIntFloat) -> "ShortByteSize":
        if isinstance(v, str):
            try:
                return super().validate(v)
            except:
                # Append the byte suffix and retry parsing
                return super().validate(v + "b")
        elif isinstance(v, float):
            v = v * GiB
        return super().validate(v)


class Memory(servo.Memory):
    """
    The Memory class models a Kubernetes Memory resource.
    """

    value: Optional[ShortByteSize]
    min: ShortByteSize
    max: ShortByteSize
    step: ShortByteSize
    requirements: ResourceRequirements = ResourceRequirements.compute

    def __opsani_repr__(self) -> dict:
        o_dict = super().__opsani_repr__()

        # normalize values into floating point Gibibyte units
        for field in ("min", "max", "step", "value"):
            value = getattr(self, field)
            o_dict["mem"][field] = float(value) / GiB if value is not None else None
        return o_dict


def _normalize_adjustment(adjustment: servo.Adjustment) -> Tuple[str, Union[str, servo.Numeric]]:
    """Normalize an adjustment object into a Kubernetes native setting key/value pair."""
    setting = "memory" if adjustment.setting_name == "mem" else adjustment.setting_name
    value = adjustment.value

    if setting == "memory":
        # Add GiB suffix to Numerics and Numeric strings
        if (isinstance(value, (int, float)) or
            (isinstance(value, str) and value.replace('.', '', 1).isdigit())):
            value = f"{value}Gi"
    elif setting == "cpu":
        value = str(Millicore.parse(value))
    elif setting == "replicas":
        value = int(float(value))

    return setting, value

class BaseOptimization(abc.ABC, pydantic.BaseModel, servo.logging.Mixin):
    """
    BaseOptimization is the base class for concrete implementations of optimization strategies.
    """

    name: str
    timeout: servo.Duration

    @abc.abstractclassmethod
    async def create(
        cls, config: "BaseKubernetesConfiguration", *args, **kwargs
    ) -> "BaseOptimization":
        """"""
        ...

    @abc.abstractmethod
    async def adjust(
        self, adjustment: servo.Adjustment, control: servo.Control = servo.Control()
    ) -> servo.Description:
        """
        Adjust a setting on the underlying Deployment/Pod or Container.
        """
        ...

    @abc.abstractmethod
    async def apply(self) -> None:
        """
        Apply the adjusted settings to the Kubernetes cluster.
        """
        ...

    async def handle_error(self, error: Exception, mode: "FailureMode") -> bool:
        """
        Handle an operational failure in accordance with the failure mode configured by the operator.

        Well executed error handling requires context and strategic thinking. The servo base library
        provides a rich set of primitives and patterns for approaching error handling but ultimately
        the experience is reliant on the connector developer who has knowledge of the essential context
        and understands the user needs and expectations.

        The error handling implementation provided in this method handles the general cases out of the
        box and relies on abstract methods (see below) to implement more advanced behaviors such as
        rollback and tear-down.

        Returns:
            A boolean value that indicates if the error was handled.

        Raises:
            NotImplementedError: Raised if there is no handler for a given failure mode. Subclasses
                must filter failure modes before calling the superclass implementation.
        """
<<<<<<< HEAD
        if mode == FailureMode.CRASH:
            self.logger.error(f"an unrecoverable failure occurred while interacting with Kubernetes: {error.__class__.__name__} - {str(error)}")
            raise error
=======
        if mode == FailureMode.crash:
            raise RuntimeError(
                "an unrecoverable failure occurred while interacting with Kubernetes"
            ) from error
>>>>>>> ce67488e

        # Ensure that we chain any underlying exceptions that may occur
        try:
            if mode == FailureMode.ignore:
                self.logger.warning(f"ignoring runtime error and continuing: {error}")
                self.logger.opt(exception=error).exception("ignoring Kubernetes error")
                return True

            elif mode == FailureMode.rollback:
                await self.rollback(error)

            elif mode == FailureMode.destroy:
                await self.destroy(error)
            
            else:
                # Trap any new modes that need to be handled
                raise NotImplementedError(
                    f"missing error handler for failure mode '{mode}'"
                ) from error

            raise error # Always communicate errors to backend unless ignored

        except Exception as handler_error:
            raise handler_error from error


    @abc.abstractmethod
    async def rollback(self, error: Optional[Exception] = None) -> None:
        """
        Asynchronously roll back the Optimization to a previous known
        good state.

        Args:
            error: An optional exception that contextualizes the cause of the rollback.
        """
        ...

    @abc.abstractmethod
    async def destroy(self, error: Optional[Exception] = None) -> None:
        """
        Asynchronously destroy the Optimization.

        Args:
            error: An optional exception that contextualizes the cause of the destruction.
        """
        ...

    @abc.abstractmethod
    def to_components(self) -> List[servo.Component]:
        """
        Return a list of Component representations of the Optimization.

        Components are the canonical representation of optimizations in the Opsani API.
        """
        ...

    @abc.abstractmethod
    async def is_ready(self) -> bool:
        """
        Verify Optimization target Resource/Controller is ready.
        """
        ...

    def __hash__(self):
        return hash(
            (
                self.name,
                id(self),
            )
        )

    class Config:
        arbitrary_types_allowed = True


class DeploymentOptimization(BaseOptimization):
    """
    The DeploymentOptimization class implements an optimization strategy based on directly reconfiguring a Kubernetes
    Deployment and its associated containers.
    """

    deployment_config: "DeploymentConfiguration"
    deployment: Deployment
    container_config: "ContainerConfiguration"
    container: Container

    @classmethod
    async def create(
        cls, config: "DeploymentConfiguration", **kwargs
    ) -> "DeploymentOptimization":
        deployment = await Deployment.read(config.name, config.namespace)

        replicas = config.replicas.copy()
        replicas.value = deployment.replicas

        # FIXME: Currently only supporting one container
        for container_config in config.containers:
            container = deployment.find_container(container_config.name)
            if not container:
                names = servo.utilities.strings.join_to_series(
                    list(map(lambda c: c.name, deployment.containers))
                )
                raise ValueError(
                    f'no container named "{container_config.name}" exists in the Pod (found {names})'
                )

            name = container_config.alias or (
                f"{deployment.name}/{container.name}" if container else deployment.name
            )
            return cls(
                name=name,
                deployment_config=config,
                deployment=deployment,
                container_config=container_config,
                container=container,
                **kwargs,
            )

    @property
    def cpu(self) -> CPU:
        """
        Return the current CPU setting for the optimization.
        """
        cpu = self.container_config.cpu.copy()
        cpu.value = self.container.get_resource_requirements("cpu", first=True)
        return cpu

    @property
    def memory(self) -> Memory:
        """
        Return the current Memory setting for the optimization.
        """
        memory = self.container_config.memory.copy()
        memory.value = self.container.get_resource_requirements("memory", first=True)
        return memory

    @property
    def replicas(self) -> servo.Replicas:
        """
        Return the current Replicas setting for the optimization.
        """
        replicas = self.deployment_config.replicas.copy()
        replicas.value = self.deployment.replicas
        return replicas

    async def rollback(self, error: Optional[Exception] = None) -> None:
        """
        Initiates an asynchronous rollback to a previous version of the Deployment.

        Args:
            error: An optional error that triggered the rollback.
        """
        self.logger.info(f"adjustment failed: rolling back deployment... ({error})")
        await asyncio.wait_for(
            asyncio.gather(self.deployment.rollback()),
            timeout=self.timeout.total_seconds(),
        )

    async def destroy(self, error: Optional[Exception] = None) -> None:
        """
        Initiates the asynchronous deletion of the Deployment under optimization.

        Args:
            error: An optional error that triggered the destruction.
        """
        self.logger.info(f"adjustment failed: destroying deployment...")
        await asyncio.wait_for(
            asyncio.gather(self.deployment.delete()),
            timeout=self.timeout.total_seconds(),
        )

    def to_components(self) -> List[servo.Component]:
        return [
            servo.Component(name=self.name, settings=[self.cpu, self.memory, self.replicas])
        ]

    def adjust(self, adjustment: servo.Adjustment, control: servo.Control = servo.Control()) -> None:
        """
        Adjust the settings on the Deployment or a component Container.

        Adjustments do not take effect on the cluster until the `apply` method is invoked
        to enable aggregation of related adjustments and asynchronous application.
        """
        setting_name, value = _normalize_adjustment(adjustment)
        self.logger.info(f"adjusting {setting_name} to {value}")

        if setting_name in ("cpu", "memory"):
            # NOTE: Assign to the config to trigger validations
            setting = getattr(self.container_config, setting_name)
            setting.value = value

            requirements = setting.requirements
            self.container.set_resource_requirements(
                setting_name, value, requirements, clear_others=True
            )

        elif setting_name == "replicas":
            # NOTE: Assign to the config to trigger validations
            self.deployment_config.replicas.value = value
            self.deployment.replicas = value

        else:
            raise RuntimeError(
                f"failed adjustment of unsupported Kubernetes setting '{adjustment.setting_name}'"
            )

    async def apply(self) -> None:
        """
        Apply changes asynchronously and wait for them to roll out to the cluster.

        Kubernetes deployments orchestrate a number of underlying resources. Awaiting the
        outcome of a deployment change requires observation of the `resource_version` which
        indicates if a given patch actually changed the resource, the `observed_generation`
        which is a value managed by the deployments controller and indicates the effective
        version of the deployment exclusive of insignificant changes that do not affect runtime
        (such as label updates), and the `conditions` of the deployment status which reflect
        state at a particular point in time. How these elements change during a rollout is
        dependent on the deployment strategy in effect and its requirementss (max unavailable,
        surge, etc).

        The logic implemented by this method is as follows:
            - Capture the `resource_version` and `observed_generation`.
            - Patch the underlying Deployment object via the Kubernetes API.
            - Check that `resource_version` has been incremented or return early if nothing has changed.
            - Create a Kubernetes Watch on the Deployment targeted by label selector and resource version.
            - Observe events streamed via the watch.
            - Look for the Deployment to report a Status Condition of `"Progressing"`.
            - Wait for the `observed_generation` to increment indicating that the Deployment is applying our changes.
            - Track the value of the `available_replicas`, `ready_replicas`, `unavailable_replicas`,
                and `updated_replicas` attributes of the Deployment Status until `available_replicas`,
                `ready_replicas`, and `updated_replicas` are all equal to the value of the `replicas` attribute of
                the Deployment and `unavailable_replicas` is `None`. Return success.
            - Raise an error upon expiration of an adjustment timeout or encountering a Deployment Status Condition
                where `type=Progressing` and `status=False`.

        This method abstracts the details of adjusting a Deployment and returns once the desired
        changes have been fully rolled out to the cluster or an error has been encountered.

        See https://kubernetes.io/docs/concepts/workloads/controllers/deployment/

        # The resource_version attribute lets us efficiently watch for changes
        # reference: https://kubernetes.io/docs/reference/using-api/api-concepts/#efficient-detection-of-changes
        """

<<<<<<< HEAD
        # Resource version lets us track any change. Observed generation only increments
        # when the deployment controller sees a significant change that requires rollout
        resource_version = self.deployment.resource_version
        observed_generation = self.deployment.status.observed_generation
        desired_replicas = self.deployment.replicas

        # Patch the Deployment via the Kubernetes API
        await self.deployment.patch()

        # Return fast if nothing was changed
        if self.deployment.resource_version == resource_version:
            self.logger.info(
                f"adjustments applied to Deployment '{self.deployment.name}' made no changes, continuing"
            )
            return

        # Create a Kubernetes watch against the deployment under optimization to track changes
        self.logger.info(
            f"Using label_selector={self.deployment.label_selector}, resource_version={resource_version}"
        )

        success = False
        async with kubernetes_asyncio.client.api_client.ApiClient() as api:
            # NOTE: The timeout_seconds argument must be an int or the request will fail
            v1 = kubernetes_asyncio.client.AppsV1Api(api)
            async with kubernetes_asyncio.watch.Watch().stream(
                v1.list_namespaced_deployment,
                self.deployment.namespace,
                label_selector=self.deployment.label_selector,
                timeout_seconds=int(self.timeout.total_seconds()),
            ) as stream:
                async for event in stream:
                    # NOTE: Event types are ADDED, DELETED, MODIFIED, ERROR
                    # TODO: Create an enum...
                    event_type, deployment = event["type"], event["object"]
                    status:kubernetes_asyncio.client.V1DeploymentStatus = deployment.status

                    self.logger.debug(
                        f"deployment watch yielded event: {event_type} {deployment.kind} {deployment.metadata.name} in {deployment.metadata.namespace}: {status}"
                    )

                    if event_type == "ERROR":
                        stream.stop()
                        # FIXME: Not sure what types we expect here
                        raise servo.AdjustmentRejectedError(reason=str(deployment))

                    # Check that the conditions aren't reporting a failure
                    self._check_conditions(status.conditions)
                    await self._check_pod_conditions()

                    # Early events in the watch may be against previous generation
                    if status.observed_generation == observed_generation:
                        self.logger.debug(
                            "observed generation has not changed, continuing watch"
                        )
                        continue

                    # Check the replica counts. Once available, updated, and ready match
                    # our expected count and the unavailable count is zero we are rolled out
                    if status.unavailable_replicas:
                        self.logger.debug(
                            "found unavailable replicas, continuing watch",
                            status.unavailable_replicas,
                        )
                        continue

                    replica_counts = [
                        status.replicas,
                        status.available_replicas,
                        status.ready_replicas,
                        status.updated_replicas,
                    ]
                    if replica_counts.count(desired_replicas) == len(replica_counts):
                        # We are done: all the counts match. Stop the watch and return
                        self.logger.info("adjustment applied successfully", status)
                        stream.stop()
                        success = True

                    if await self.deployment.get_restart_count() > 0:
                        raise servo.AdjustmentRejectedError(reason="unstable")

        if success is False:
=======
        try:
            async with self.deployment.rollout() as deployment:
                # Patch the Deployment via the Kubernetes API
                await deployment.patch()

        except asyncio.TimeoutError as error:
>>>>>>> ce67488e
            raise servo.AdjustmentRejectedError(
                reason="timed out waiting for Deployment to apply adjustment"
            )

        if await self.deployment.get_restart_count() > 0:
            # TODO: Return a string summary about the restarts (which pods bounced)
            raise servo.AdjustmentRejectedError(reason="unstable")

<<<<<<< HEAD
    def _check_conditions(self, conditions: List[kubernetes_asyncio.client.V1DeploymentCondition]) -> None:
        for condition in conditions:
            if condition.type == "Available":
                if condition.status == "True":
                    # If we hit on this and have not raised yet we are good to go
                    break
                elif condition.status in ("False", "Unknown"):
                    # Condition has not yet been met, log status and continue monitoring
                    self.logger.debug(
                        f"Condition({condition.type}).status == '{condition.status}' ({condition.reason}): {condition.message}"
                    )
                else:
                    raise servo.AdjustmentFailure(
                        f"encountered unexpected Condition status '{condition.status}'"
                    )

            elif condition.type == "ReplicaFailure":
                # TODO: Check what this error looks like
                raise servo.AdjustmentRejectedError(
                    "ReplicaFailure: message='{condition.status.message}', reason='{condition.status.reason}'",
                    condition.status.message,
                    reason=condition.status.reason
                )

            elif condition.type == "Progressing":
                if condition.status in ("True", "Unknown"):
                    # Still working
                    self.logger.debug("Deployment update is progressing", condition)
                    break
                elif condition.status == "False":
                    raise servo.AdjustmentRejectedError(
                        "ProgressionFailure: message='{condition.status.message}', reason='{condition.status.reason}'",
                        condition.status.message,
                        reason=condition.status.reason
                    )
                else:
                    raise servo.AdjustmentFailure(
                        f"unknown deployment status condition: {condition.status}"
                    )

    async def _check_pod_conditions(self):
        pods = await self.deployment.get_latest_pods()
        unschedulable_pods = [
            pod for pod in pods 
            if pod.obj.status.conditions and any(
                cond.reason == "Unschedulable" for cond in pod.obj.status.conditions
            )]
        if unschedulable_pods:
            pod_fmts = [] # [f"{pod.obj.metadata.name} - {', '.join(cond.message for cond)}" for pod in unschedulable_pods]
            for pod in unschedulable_pods:
                cond_msgs = "; ".join(cond.message for cond in pod.obj.status.conditions if cond.reason == "Unschedulable")
                pod_fmts.append(f"{pod.obj.metadata.name} - {cond_msgs}")

            fmt_str = ", ".join(pod_fmts)
            raise servo.AdjustmentRejectedError(message=f"{len(unschedulable_pods)} pod(s) could not be scheduled: {fmt_str}", reason="scheduling-failed")

    async def is_ready(self) -> bool:
        is_ready, restart_count = await asyncio.gather(
            self.deployment.is_ready(),
            self.deployment.get_restart_count()
        )
        return is_ready and restart_count < 1
=======
>>>>>>> ce67488e

class CanaryOptimization(BaseOptimization):
    """CanaryOptimization objects manage the optimization of Containers within a Deployment using
    a canary Pod that is adjusted independently and compared against the performance and cost profile
    of its siblings.
    """

    target_deployment: Deployment
    target_deployment_config: "DeploymentConfiguration"

    target_container: Container
    target_container_config: "ContainerConfiguration"

    # Canary will be created if it does not yet exist
    canary_pod: Pod
    canary_container: Container

    @classmethod
    async def create(
        cls, config: "DeploymentConfiguration", **kwargs
    ) -> "CanaryOptimization":
        deployment = await Deployment.read(config.name, cast(str, config.namespace))
        if not deployment:
            raise ValueError(
                f'cannot create CanaryOptimization: target Deployment "{config.name}" does not exist in Namespace "{config.namespace}"'
            )

        # Ensure that we have a canary Pod
        canary_pod = await deployment.ensure_canary_pod()

        # FIXME: Currently only supporting one container
        for container_config in config.containers:
            target_container = deployment.find_container(container_config.name)
            canary_container = canary_pod.get_container(container_config.name)

            name = (
                config.strategy.alias
                if isinstance(config.strategy, CanaryOptimizationStrategyConfiguration)
                and config.strategy.alias
                else f"{deployment.name}/{canary_container.name}-canary"
            )

            return cls(
                name=name,
                target_deployment_config=config,
                target_deployment=deployment,
                target_container_config=container_config,
                target_container=target_container,
                canary_pod=canary_pod,
                canary_container=canary_container,
                **kwargs,
            )

        raise AssertionError(
            "deployment configuration must have one or more containers"
        )

    def adjust(self, adjustment: servo.Adjustment, control: servo.Control = servo.Control()) -> None:
        setting, value = _normalize_adjustment(adjustment)
        self.logger.info(f"adjusting {setting} to {value}")

        if setting in ("cpu", "memory"):
            requirements = getattr(
                self.target_container_config, setting
            ).requirements
            self.canary_container.set_resource_requirements(
                setting, value, requirements, clear_others=True
            )

        elif setting == "replicas":
            if value != 1:
                servo.logger.warning(
                    f'ignored attempt to set replicas to "{value}" on canary pod "{self.canary_pod.name}"'
                )

        else:
            raise servo.AdjustmentFailure(
                f"failed adjustment of unsupported Kubernetes setting '{setting}'"
            )

    async def apply(self) -> None:
        dep_copy = copy.copy(self.target_deployment)
        dep_copy.obj.spec.template.spec.containers[
            0
        ].resources = self.canary_container.resources
        await dep_copy.delete_canary_pod(raise_if_not_found=False)
        self.canary = await dep_copy.ensure_canary_pod(timeout=self.timeout.total_seconds())

    @property
    def cpu(self) -> CPU:
        """
        Return the current CPU setting for the optimization.
        """
        cpu = self.target_container_config.cpu.copy()
        cpu.value = self.canary_container.get_resource_requirements("cpu", first=True)
        return cpu

    @property
    def memory(self) -> Memory:
        """
        Return the current Memory setting for the optimization.
        """
        memory = self.target_container_config.memory.copy()
        memory.value = self.canary_container.get_resource_requirements(
            "memory", first=True
        )
        return memory

    @property
    def replicas(self) -> servo.Replicas:
        """
        Return the current Replicas setting for the optimization.
        """
        return servo.Replicas(
            min=0,
            max=1,
            value=1,
            pinned=True,
        )

    def to_components(self) -> List[servo.Component]:
        """
        Return a Component representation of the canary and its reference target.

        Note that all settings on the target are implicitly pinned because only the canary
        is to be modified during optimization.
        """

        target_name = (
            self.target_container_config.alias
            or f"{self.target_deployment_config.name}/{self.target_container_config.name}"
        )
        # implicitly pin the target settings before we return them
        target_cpu = self.target_container_config.cpu.copy(update={"pinned": True})
        if value := self.target_container.get_resource_requirements("cpu", first=True):
            target_cpu.value = value

        target_memory = self.target_container_config.memory.copy(
            update={"pinned": True}
        )
        if value := self.target_container.get_resource_requirements(
            "memory", first=True
        ):
            target_memory.value = value

        target_replicas = self.target_deployment_config.replicas.copy(
            update={"pinned": True}
        )
        target_replicas.value = self.target_deployment.replicas

        return [
            servo.Component(
                name=target_name,
                settings=[
                    target_cpu,
                    target_memory,
                    target_replicas,
                ],
            ),
            servo.Component(
                name=self.name,
                settings=[
                    self.cpu,
                    self.memory,
                    self.replicas,
                ],
            ),
        ]

    async def rollback(self, error: Optional[Exception] = None) -> None:
        """
        Not supported. Raises a TypeError when called.

        Rollbacks are not supported by the canary optimization strategy
        because they are dependent on Kubernetes Deployments.
        """
        raise TypeError(
            (
                "rollback is not supported under the canary optimization strategy because rollbacks are applied to "
                "Kubernetes Deployment objects and canary optimization is performed against a standalone Pod."
            )
        )

    async def destroy(self, error: Optional[Exception] = None) -> None:
        self.logger.info(f'destroying canary Pod "{self.name}"')
        await self.canary_pod.delete()

        self.logger.debug(f'awaiting deletion of canary Pod "{self.name}"')
        await self.canary_pod.wait_until_deleted()

        self.logger.info(f'destroyed canary Pod "{self.name}"')

    async def handle_error(self, error: Exception, mode: "FailureMode") -> bool:
        if mode == FailureMode.rollback or mode == FailureMode.destroy:
            # Ensure that we chain any underlying exceptions that may occur
            try:
                if mode == FailureMode.rollback:
                    self.logger.warning(
                        f"cannot rollback a canary Pod: falling back to destroy: {error}"
                    )
                    self.logger.opt(exception=error).exception("")

                await asyncio.wait_for(self.destroy(), timeout=self.timeout.total_seconds())

                # create a new canary against baseline
                self.logger.info(
                    "creating new canary against baseline following failed adjust"
                )
                self.canary = await self.target_deployment.ensure_canary_pod()
                return True

            except Exception as handler_error:
                raise handler_error from error

        else:
            return await super().handle_error(error, mode)


    async def is_ready(self) -> bool:
        is_ready, restart_count = await asyncio.gather(
            self.canary_pod.is_ready(),
            self.canary_pod.get_restart_count()
        )
        return is_ready and restart_count < 1


    class Config:
        arbitrary_types_allowed = True
        extra = pydantic.Extra.allow


class KubernetesOptimizations(pydantic.BaseModel, servo.logging.Mixin):
    """
    Models the state of resources under optimization in a Kubernetes cluster.
    """

    config: "KubernetesConfiguration"
    namespace: Namespace
    optimizations: List[BaseOptimization]
    runtime_id: str
    spec_id: str
    version_id: str

    @classmethod
    async def create(
        cls, config: "KubernetesConfiguration"
    ) -> "KubernetesOptimizations":
        """
        Read the state of all components under optimization from the cluster and return an object representation.
        """
        namespace = await Namespace.read(config.namespace)
        optimizations: List[BaseOptimization] = []
        images = {}
        runtime_ids = {}
        pod_tmpl_specs = {}

        for deployment_config in config.deployments:
            if deployment_config.strategy == OptimizationStrategy.default:
                optimization = await DeploymentOptimization.create(
                    deployment_config, timeout=config.timeout
                )
                deployment = optimization.deployment
                container = optimization.container
            elif deployment_config.strategy == OptimizationStrategy.canary:
                optimization = await CanaryOptimization.create(
                    deployment_config, timeout=config.timeout
                )
                deployment = optimization.target_deployment
                container = optimization.target_container
            else:
                raise ValueError(
                    f"unknown optimization strategy: {deployment_config.strategy}"
                )

            optimizations.append(optimization)

            # compile artifacts for checksum calculation
            pods = await deployment.get_pods()
            runtime_ids[optimization.name] = [pod.uid for pod in pods]
            pod_tmpl_specs[deployment.name] = deployment.obj.spec.template.spec
            images[container.name] = container.image

        # Compute checksums for change detection
        spec_id = servo.utilities.hashing.get_hash([pod_tmpl_specs[k] for k in sorted(pod_tmpl_specs.keys())])
        runtime_id = servo.utilities.hashing.get_hash(runtime_ids)
        version_id = servo.utilities.hashing.get_hash([images[k] for k in sorted(images.keys())])

        return KubernetesOptimizations(
            config=config,
            namespace=namespace,
            optimizations=optimizations,
            spec_id=spec_id,
            runtime_id=runtime_id,
            version_id=version_id,
        )

    def to_components(self) -> List[servo.Component]:
        """
        Return a list of Component objects modeling the state of local optimization activities.

        Components are the canonical representation of systems under optimization. They
        are used for data exchange with the Opsani API
        """
        components = list(map(lambda opt: opt.to_components(), self.optimizations))
        return list(itertools.chain(*components))

    def to_description(self) -> servo.Description:
        """
        Return a representation of the current state as a Description object.

        Description objects are used to report state to the Opsani API in order
        to synchronize with the Optimizer service.

        Returns:
            A Description of the current state.
        """
        return servo.Description(components=self.to_components())

    def find_optimization(self, name: str) -> Optional[BaseOptimization]:
        """
        Find and return an optimization by name.
        """
        return next(filter(lambda a: a.name == name, self.optimizations), None)

    async def apply(self, adjustments: List[servo.Adjustment]) -> None:
        """
        Apply a sequence of adjustments and wait for them to take effect on the cluster.
        """
        # Exit early if there is nothing to do
        if not adjustments:
            self.logger.debug("early exiting from adjust: no adjustments")
            return

        summary = f"[{', '.join(list(map(str, adjustments)))}]"
        self.logger.info(
            f"Applying {len(adjustments)} Kubernetes adjustments: {summary}"
        )

        # Adjust settings on the local data model
        for adjustment in adjustments:
            if adjustable := self.find_optimization(adjustment.component_name):
                self.logger.info(f"adjusting {adjustment.component_name}: {adjustment}")
                adjustable.adjust(adjustment)

            else:
                self.logger.warning(f'ignoring unrecognized adjustment "{adjustment}"')

        # Apply the changes to Kubernetes and wait for the results
        timeout = self.config.timeout
        if self.optimizations:
            self.logger.debug(
                f"waiting for adjustments to take effect on {len(self.optimizations)} optimizations"
            )
            try:
                results = await asyncio.wait_for(
                    asyncio.gather(
                        *list(map(lambda a: a.apply(), self.optimizations)),
                        return_exceptions=True,
                    ),
                    timeout=timeout.total_seconds() + 60, # allow sub-optimization timeouts to expire first
                )

                for result in results:
                    if isinstance(result, Exception):
                        for optimization in self.optimizations:
                            if await optimization.handle_error(
                                result, self.config.on_failure
                            ):
                                # Stop error propogation once it has been handled
                                break

            except asyncio.exceptions.TimeoutError as error:
                self.logger.error(
                    f"timed out after {timeout} + 60s waiting for adjustments to apply"
                )
                for optimization in self.optimizations:
                    if await optimization.handle_error(error, self.config.on_failure):
                        # Stop error propogation once it has been handled
                        break
        else:
            self.logger.warning(f"failed to apply adjustments: no adjustables")

        # TODO: Run sanity checks to look for out of band changes

    async def is_ready(self):
        if self.optimizations:
            self.logger.debug(
                f"Checking for readiness of {len(self.optimizations)} optimizations"
            )
            try:
                results = await asyncio.wait_for(
                    asyncio.gather(
                        *list(map(lambda a: a.is_ready(), self.optimizations)),
                        return_exceptions=True,
                    ),
                    timeout=60, # Should be fairly immediate operation
                )

                for result in results:
                    if isinstance(result, Exception):
                        for optimization in self.optimizations:
                            if await optimization.handle_error(
                                result, self.config.on_failure
                            ):
                                # Getting readiness should not fail; failure should be treated as failed sanity check
                                raise result
                    
                    if not result:
                        return False

                return True

            except asyncio.exceptions.TimeoutError as error:
                self.logger.error(
                    f"timed out after 60 seconds checking for optimization readiness"
                )
                for optimization in self.optimizations:
                    if await optimization.handle_error(error, self.config.on_failure):
                        # Stop error propogation once it has been handled
                        break
        else:
            self.logger.warning(f"failed to verify readiness: no optimizations")


    class Config:
        arbitrary_types_allowed = True


DNSSubdomainName = pydantic.constr(
    strip_whitespace=True,
    min_length=1,
    max_length=253,
    regex="^[0-9a-zA-Z]([0-9a-zA-Z\\.-])*[0-9A-Za-z]$",
)
DNSSubdomainName.__doc__ = (
    """DNSSubdomainName models a Kubernetes DNS Subdomain Name used as the name for most resource types.

    Valid DNS Subdomain Names conform to [RFC 1123](https://tools.ietf.org/html/rfc1123) and must:
        * contain no more than 253 characters
        * contain only lowercase alphanumeric characters, '-' or '.'
        * start with an alphanumeric character
        * end with an alphanumeric character

    See https://kubernetes.io/docs/concepts/overview/working-with-objects/names/#dns-subdomain-names
    """
)



DNSLabelName = pydantic.constr(
    strip_whitespace=True,
    min_length=1,
    max_length=63,
    regex="^[0-9a-zA-Z]([0-9a-zA-Z-])*[0-9A-Za-z]$",
)
DNSLabelName.__doc__ = (
    """DNSLabelName models a Kubernetes DNS Label Name identified used to name some resource types.

    Valid DNS Label Names conform to [RFC 1123](https://tools.ietf.org/html/rfc1123) and must:
        * contain at most 63 characters
        * contain only lowercase alphanumeric characters or '-'
        * start with an alphanumeric character
        * end with an alphanumeric character

    See https://kubernetes.io/docs/concepts/overview/working-with-objects/names/#dns-label-names
    """
)


ContainerTagName = pydantic.constr(
    strip_whitespace=True,
    min_length=1,
    max_length=128,
    regex="^[0-9a-zA-Z]([0-9a-zA-Z_\\.\\-/:@])*$",
)  # NOTE: This regex is not a full validation
ContainerTagName.__doc__ = (
    """ContainerTagName models the name of a container referenced in a Kubernetes manifest.

    Valid container tags must:
        * be valid ASCII and may contain lowercase and uppercase letters, digits, underscores, periods and dashes.
        * not start with a period or a dash
        * may contain a maximum of 128 characters
    """
)


class EnvironmentConfiguration(servo.BaseConfiguration):
    ...


class CommandConfiguration(servo.BaseConfiguration):
    ...


class ContainerConfiguration(servo.BaseConfiguration):
    """
    The ContainerConfiguration class models the configuration of an optimizable container within a Kubernetes Deployment.
    """

    name: ContainerTagName
    alias: Optional[ContainerTagName]
    command: Optional[str]  # TODO: create model...
    cpu: CPU
    memory: Memory
    env: Optional[List[str]]  # TODO: create model...


class OptimizationStrategy(str, enum.Enum):
    """
    OptimizationStrategy is an enumeration of the possible ways to perform optimization on a Kubernetes Deployment.
    """

    default = "default"
    """The default strategy directly applies adjustments to the target Deployment and its containers.
    """

    canary = "canary"
    """The canary strategy creates a servo managed standalone canary Pod based on the target Deployment and makes
    adjustments to it instead of the Deployment itself.
    """


class BaseOptimizationStrategyConfiguration(pydantic.BaseModel):
    type: OptimizationStrategy = pydantic.Field(..., const=True)

    def __eq__(self, other) -> bool:
        if isinstance(other, OptimizationStrategy):
            return self.type == other
        return super().__eq__(other)

    class Config:
        extra = pydantic.Extra.forbid


class DefaultOptimizationStrategyConfiguration(BaseOptimizationStrategyConfiguration):
    type = pydantic.Field(OptimizationStrategy.default, const=True)


class CanaryOptimizationStrategyConfiguration(BaseOptimizationStrategyConfiguration):
    type = pydantic.Field(OptimizationStrategy.canary, const=True)
    alias: Optional[ContainerTagName]


class FailureMode(str, enum.Enum):
    """
    The FailureMode enumeration defines how to handle a failed adjustment of a Kubernetes resource.
    """

    rollback = "rollback"
    destroy = "destroy"
    ignore = "ignore"
    crash = "crash"

    @classmethod
    def options(cls) -> List[str]:
        """
        Return a list of strings that identifies all failure mode configuration options.
        """
        return list(map(lambda mode: mode.value, cls.__members__.values()))


class PermissionSet(pydantic.BaseModel):
    """Permissions objects model Kubernetes permissions granted through RBAC."""

    group: str
    resources: List[str]
    verbs: List[str]


STANDARD_PERMISSIONS = [
    PermissionSet(
        group="apps",
        resources=["deployments", "replicasets"],
        verbs=["get", "list", "watch", "update", "patch"],
    ),
    PermissionSet(
        group="",
        resources=["namespaces"],
        verbs=["get", "list"],
    ),
    PermissionSet(
        group="",
        resources=["pods", "pods/logs", "pods/status"],
        verbs=["create", "delete", "get", "list", "watch"],
    ),
]


class BaseKubernetesConfiguration(servo.BaseConfiguration):
    """
    BaseKubernetesConfiguration provides a set of configuration primitives for optimizable Kubernetes resources.

    Child classes of `BaseKubernetesConfiguration` such as the `DeploymentConfiguration` can benefit from
    the cascading configuration behavior implemented on the `KubernetesConfiguration` class.

    Common settings will be cascaded from the containing class for attributes if they have not been explicitly set
    and are equal to the default value. Settings that are mandatory in the superclass (such as timeout and namespace)
    but are available for override should be declared as optional on `BaseKubernetesConfiguration` and overridden and
    declared as mandatory in `BaseKubernetesConfiguration`'.
    """

    kubeconfig: Optional[pydantic.FilePath] = pydantic.Field(
        description="Path to the kubeconfig file. If `None`, use the default from the environment.",
    )
    context: Optional[str] = pydantic.Field(description="Name of the kubeconfig context to use.")
    namespace: Optional[DNSSubdomainName] = pydantic.Field(
        description="Kubernetes namespace where the target deployments are running.",
    )
    settlement: Optional[servo.Duration] = pydantic.Field(
        description="Duration to observe the application after an adjust to ensure the deployment is stable. May be overridden by optimizer supplied `control.adjust.settlement` value."
    )
    on_failure: FailureMode = pydantic.Field(
        FailureMode.crash,
        description=f"How to handle a failed adjustment. Options are: {servo.utilities.strings.join_to_series(list(FailureMode.__members__.values()))}",
    )
    timeout: Optional[servo.Duration] = pydantic.Field(
        description="Time interval to wait before considering Kubernetes operations to have failed."
    )


StrategyTypes = Union[
    OptimizationStrategy,
    DefaultOptimizationStrategyConfiguration,
    CanaryOptimizationStrategyConfiguration,
]


class DeploymentConfiguration(BaseKubernetesConfiguration):
    """
    The DeploymentConfiguration class models the configuration of an optimizable Kubernetes Deployment.
    """

    name: DNSSubdomainName
    containers: List[ContainerConfiguration]
    strategy: StrategyTypes = OptimizationStrategy.default
    replicas: servo.Replicas


class KubernetesConfiguration(BaseKubernetesConfiguration):
    namespace: DNSSubdomainName = DNSSubdomainName("default")
    timeout: servo.Duration = "5m"
    permissions: List[PermissionSet] = pydantic.Field(
        STANDARD_PERMISSIONS,
        description="Permissions required by the connector to operate in Kubernetes.",
    )

    deployments: List[DeploymentConfiguration] = pydantic.Field(
        description="Deployments to be optimized.",
    )

    @classmethod
    def generate(cls, **kwargs) -> "KubernetesConfiguration":
        return cls(
            namespace="default",
            description="Update the namespace, deployment, etc. to match your Kubernetes cluster",
            deployments=[
                DeploymentConfiguration(
                    name="app",
                    replicas=servo.Replicas(
                        min=1,
                        max=2,
                    ),
                    containers=[
                        ContainerConfiguration(
                            name="opsani/fiber-http:latest",
                            cpu=CPU(min="250m", max=4, step="125m"),
                            memory=Memory(min="256MiB", max="4GiB", step="128MiB"),
                        )
                    ],
                )
            ],
            **kwargs,
        )

    def __init__(self, *args, **kwargs) -> None: # noqa: D107
        super().__init__(*args, **kwargs)
        self.cascade_common_settings()

    def cascade_common_settings(self, *, overwrite: bool = False) -> None:
        """
        Apply common settings to child models that inherit from BaseKubernetesConfiguration.

        This method provides enables hierarchical overrides of common configuration values
        based on shared inheritance. Each attribute is introspected and if it inherits from
        `BaseKubernetesConfiguration`, any common attribute values are copied onto the child
        model, cascading them downward. Only attributes whose value is equal to the default
        and have not been explicitly set are updated.

        # FIXME: Cascaded settings should only be optional if they can be optional at the top level. Right now we are implying that namespace can be None as well.
        """
        for name, field in self.__fields__.items():
            if issubclass(field.type_, BaseKubernetesConfiguration):
                attribute = getattr(self, name)
                for obj in (
                    attribute if isinstance(attribute, Collection) else [attribute]
                ):
                    for (
                        field_name,
                        field,
                    ) in BaseKubernetesConfiguration.__fields__.items():
                        if field_name in servo.BaseConfiguration.__fields__:
                            # don't cascade from the base class
                            continue

                        if field_name in obj.__fields_set__ and not overwrite:
                            self.logger.trace(
                                f"skipping config cascade for unset field '{field_name}'"
                            )
                            continue

                        current_value = getattr(obj, field_name)
                        if overwrite or current_value == field.default:
                            parent_value = getattr(self, field_name)
                            setattr(obj, field_name, parent_value)
                            self.logger.trace(
                                f"cascaded setting '{field_name}' from KubernetesConfiguration to child '{attribute}': value={parent_value}"
                            )

                        else:
                            self.logger.trace(
                                f"declining to cascade value to field '{field_name}': the default value is set and overwrite is false"
                            )

    async def load_kubeconfig(self) -> None:
        """
        Asynchronously load the Kubernetes configuration
        """
        config_file = pathlib.Path(self.kubeconfig or kubernetes_asyncio.config.kube_config.KUBE_CONFIG_DEFAULT_LOCATION).expanduser()
        if config_file.exists():
            await kubernetes_asyncio.config.load_kube_config(
                config_file=str(config_file),
                context=self.context,
            )
        elif os.getenv("KUBERNETES_SERVICE_HOST"):
            kubernetes_asyncio.config.load_incluster_config()
        else:
            raise RuntimeError(
                f"unable to configure Kubernetes client: no kubeconfig file nor in-cluser environment variables found"
            )


KubernetesOptimizations.update_forward_refs()
DeploymentOptimization.update_forward_refs()
CanaryOptimization.update_forward_refs()


class KubernetesChecks(servo.BaseChecks):
    """Checks for ensuring that the Kubernetes connector is ready to run."""

    config: KubernetesConfiguration

    @servo.require("Connectivity to Kubernetes")
    async def check_connectivity(self) -> None:
        async with kubernetes_asyncio.client.api_client.ApiClient() as api:
            v1 =kubernetes_asyncio.client.VersionApi(api)
            await v1.get_code()

    @servo.warn("Kubernetes version")
    async def check_version(self) -> None:
        async with kubernetes_asyncio.client.api_client.ApiClient() as api:
            v1 =kubernetes_asyncio.client.VersionApi(api)
            version = await v1.get_code()
            assert int(version.major) >= 1
            # EKS sets minor to "17+"
            assert int(int("".join(c for c in version.minor if c.isdigit()))) >= 16

    @servo.require("Required permissions")
    async def check_permissions(self) -> None:
        async with kubernetes_asyncio.client.api_client.ApiClient() as api:
            v1 = kubernetes_asyncio.client.AuthorizationV1Api(api)
            for permission in self.config.permissions:
                for resource in permission.resources:
                    for verb in permission.verbs:
                        attributes = kubernetes_asyncio.client.models.V1ResourceAttributes(
                            namespace=self.config.namespace,
                            group=permission.group,
                            resource=resource,
                            verb=verb,
                        )

                        spec =kubernetes_asyncio.client.models.V1SelfSubjectAccessReviewSpec(
                            resource_attributes=attributes
                        )
                        review =kubernetes_asyncio.client.models.V1SelfSubjectAccessReview(spec=spec)
                        access_review = await v1.create_self_subject_access_review(
                            body=review
                        )
                        assert (
                            access_review.status.allowed
                        ), f'Not allowed to "{verb}" resource "{resource}"'

    @servo.require('Namespace "{self.config.namespace}" is readable')
    async def check_namespace(self) -> None:
        await Namespace.read(self.config.namespace)

    @servo.multicheck('Deployment "{item.name}" is readable')
    async def check_deployments(self) -> Tuple[Iterable, servo.CheckHandler]:
        async def check_dep(dep_config: DeploymentConfiguration) -> str:
            await Deployment.read(dep_config.name, dep_config.namespace)

        return self.config.deployments, check_dep

    @servo.multicheck('Containers in the "{item.name}" Deployment have resource requirements')
    async def check_resource_requirements(self) -> Tuple[Iterable, servo.CheckHandler]:
        async def check_dep_resource_requirements(
            dep_config: DeploymentConfiguration,
        ) -> str:
            deployment = await Deployment.read(dep_config.name, dep_config.namespace)
            for container in deployment.containers:
                assert container.resources
                assert container.resources.requests
                assert container.resources.requests["cpu"]
                assert container.resources.requests["memory"]
                assert container.resources.limits
                assert container.resources.limits["cpu"]
                assert container.resources.limits["memory"]

        return self.config.deployments, check_dep_resource_requirements

    @servo.multicheck('Deployment "{item.name}" is ready')
    async def check_deployments_are_ready(self) -> Tuple[Iterable, servo.CheckHandler]:
        async def check_deployment(dep_config: DeploymentConfiguration) -> None:
            deployment = await Deployment.read(dep_config.name, dep_config.namespace)
            if not deployment.is_ready:
                raise RuntimeError(f'Deployment "{deployment.name}" is not ready')

        return self.config.deployments, check_deployment


@servo.metadata(
    description="Kubernetes adjust connector",
    version="1.5.0",
    homepage="https://github.com/opsani/kubernetes-connector",
    license=servo.License.apache2,
    maturity=servo.Maturity.stable,
)
class KubernetesConnector(servo.BaseConnector):
    config: KubernetesConfiguration

    @servo.on_event()
    async def startup(self) -> None:
        # Ensure we are ready to talk to Kubernetes API
        await self.config.load_kubeconfig()

        # TODO: Check that the app meets the configured constraints

    @servo.on_event()
    async def describe(self) -> servo.Description:
        state = await KubernetesOptimizations.create(self.config)
        return state.to_description()

    @servo.on_event()
    async def components(self) -> List[servo.Component]:
        state = await KubernetesOptimizations.create(self.config)
        return state.to_components()

    @servo.before_event(servo.Events.measure)
    async def before_measure(self) -> None:
        # Build state before a measurement to ensure all necessary setup is done (e.g., canary is up)
        await KubernetesOptimizations.create(self.config)

    @servo.on_event()
    async def adjust(
        self, adjustments: List[servo.Adjustment], control: servo.Control = servo.Control()
    ) -> servo.Description:
        state = await KubernetesOptimizations.create(self.config)
        await state.apply(adjustments)

        settlement = control.settlement or self.config.settlement
        if settlement:
            self.logger.info(
                f"Settlement duration of {settlement} requested, waiting for pods to settle..."
            )
            progress = servo.DurationProgress(settlement)
            progress_logger = lambda p: self.logger.info(
                p.annotate(f"waiting {settlement} for pods to settle...", False),
                progress=p.progress,
            )
            async def readiness_monitor() -> None:
                while not progress.finished:
                    if not await state.is_ready():
                        raise servo.AdjustmentRejectedError(
                            reason="Optimization target became unready during adjustment settlement period"
                        )
                    await asyncio.sleep(servo.Duration('5s').total_seconds())

            await asyncio.gather(
                progress.watch(progress_logger),
                readiness_monitor()
            )
            if not await state.is_ready():
                raise servo.AdjustmentRejectedError(
                    reason="Optimization target became unready after adjustment settlement period"
                )
            self.logger.info(
                f"Settlement duration of {settlement} has elapsed, resuming optimization."
            )

        description = state.to_description()
        return description

    @servo.on_event()
    async def check(
        self,
        matching: Optional[servo.CheckFilter],
        halt_on: Optional[servo.ErrorSeverity] = servo.ErrorSeverity.critical,
    ) -> List[servo.Check]:
        return await KubernetesChecks.run(
            self.config, matching=matching, halt_on=halt_on
        )

    # TODO: Add support for specifying the container, targeting Pods, etc.
    # TODO: This needs to be generalized. We also need `has_sidecar` and `remove_sidecar` methods (others?)
    async def inject_sidecar(self, deployment: str, *, service: Optional[str], port: Optional[int]) -> None:
        """
        Injects an Envoy sidecar into a target Deployment that proxies a service
        or literal TCP port, generating scrapable metrics usable for optimization.

        The service or port argument must be provided to define how traffic is proxied
        between the Envoy sidecar and the container responsible for fulfilling the request.

        Args:
            deployment: Name of the target Deployment to inject the sidecar into.
            service: Name of the service to proxy. Envoy will accept ingress traffic
                on the service port and reverse proxy requests back to the original
                target container.

        """
        raise NotImplementedError("stub out for the moment")


def selector_string(selectors: Mapping[str, str]) -> str:
    """Create a selector string from the given dictionary of selectors.

    Args:
        selectors: The selectors to stringify.

    Returns:
        The selector string for the given dictionary.
    """
    return ",".join([f"{k}={v}" for k, v in selectors.items()])


def selector_kwargs(
    fields: Mapping[str, str] = None,
    labels: Mapping[str, str] = None,
) -> Dict[str, str]:
    """Create a dictionary of kwargs for Kubernetes object selectors.

    Args:
        fields: A mapping of fields used to restrict the returned collection of
            Objects to only those which match these field selectors. By default,
            no restricting is done.
        labels: A mapping of labels used to restrict the returned collection of
            Objects to only those which match these label selectors. By default,
            no restricting is done.

    Returns:
        A dictionary that can be used as kwargs for many Kubernetes API calls for
        label and field selectors.
    """
    kwargs = {}
    if fields is not None:
        kwargs["field_selector"] = selector_string(fields)
    if labels is not None:
        kwargs["label_selector"] = selector_string(labels)

    return kwargs

class ConfigMap(KubernetesModel):
    """Kubetest wrapper around a Kubernetes `ConfigMap`_ API Object.

    The actual ``kubernetes.client.V1ConfigMap`` instance that this
    wraps can be accessed via the ``obj`` instance member.

    This wrapper provides some convenient functionality around the
    API Object and provides some state management for the `ConfigMap`_.

    .. _ConfigMap:
        https://kubernetes.io/docs/reference/generated/kubernetes-api/v1.18/#configmap-v1-core
    """

    obj_type =kubernetes_asyncio.client.V1ConfigMap

    api_clients = {
        "preferred":kubernetes_asyncio.client.CoreV1Api,
        "v1":kubernetes_asyncio.client.CoreV1Api,
    }

    @classmethod
    async def read(cls, name: str, namespace: str) -> "ConfigMap":
        """Read a ConfigMap by name under the given namespace.

        Args:
            name: The name of the Deployment to read.
            namespace: The namespace to read the Deployment from.
        """

        async with cls.preferred_client() as api_client:
            obj = await api_client.read_namespaced_config_map(name, namespace)
            return ConfigMap(obj)

    async def create(self, namespace: str = None) -> None:
        """Create the ConfigMap under the given namespace.

        Args:
            namespace: The namespace to create the ConfigMap under.
                If the ConfigMap was loaded via the kubetest client, the
                namespace will already be set, so it is not needed here.
                Otherwise, the namespace will need to be provided.
        """
        if namespace is None:
            namespace = self.namespace

        servo.logger.info(f'creating configmap "{self.name}" in namespace "{self.namespace}"')
        servo.logger.debug(f"configmap: {self.obj}")

        self.obj = await self.api_client.create_namespaced_config_map(
            namespace=namespace,
            body=self.obj,
        )

    async def patch(self) -> None:
        """
        Patches a ConfigMap.
        """
        self.logger.info(f'patching ConfigMap "{self.name}"')
        self.logger.trace(f"ConfigMap: {self.obj}")
        async with self.api_client() as api_client:
            await api_client.patch_namespaced_config_map(
                name=self.name,
                namespace=self.namespace,
                body=self.obj,
            )

    async def delete(self, options:kubernetes_asyncio.client.V1DeleteOptions = None) ->kubernetes_asyncio.client.V1Status:
        """Delete the ConfigMap.

        This method expects the ConfigMap to have been loaded or otherwise
        assigned a namespace already. If it has not, the namespace will need
        to be set manually.

        Args:
             options: Options for ConfigMap deletion.

        Returns:
            The status of the delete operation.
        """
        if options is None:
            options =kubernetes_asyncio.client.V1DeleteOptions()

        servo.logger.info(f'deleting configmap "{self.name}"')
        servo.logger.debug(f"delete options: {options}")
        servo.logger.debug(f"configmap: {self.obj}")

        return await self.api_client.delete_namespaced_config_map(
            name=self.name,
            namespace=self.namespace,
            body=options,
        )

    async def refresh(self) -> None:
        """Refresh the underlying Kubernetes ConfigMap resource."""
        self.obj = await self.api_client.read_namespaced_config_map(
            name=self.name,
            namespace=self.namespace,
        )

    async def is_ready(self) -> bool:
        """Check if the ConfigMap is in the ready state.

        ConfigMaps do not have a "status" field to check, so we will
        measure their readiness status by whether or not they exist
        on the cluster.

        Returns:
            True if in the ready state; False otherwise.
        """
        try:
            await self.refresh()
        except:  # noqa
            return False

        return True<|MERGE_RESOLUTION|>--- conflicted
+++ resolved
@@ -1697,6 +1697,7 @@
 
                     # Check that the conditions aren't reporting a failure
                     self._check_conditions(status.conditions)
+                    await self._check_pod_conditions()
 
                     # Early events in the watch may be against previous generation
                     if status.observed_generation == observed_generation:
@@ -1724,6 +1725,12 @@
                         # We are done: all the counts match. Stop the watch and return
                         self.logger.success(f"adjustments to Deployment '{self.name}' rolled out successfully", status)
                         stream.stop()
+                        return
+            
+            # watch doesn't raise a timeoutError when when elapsed so do it as fall through
+            raise servo.AdjustmentRejectedError(reason="timed out waiting for Deployment to apply adjustment")
+
+            
 
     def _check_conditions(self, conditions: List[kubernetes_asyncio.client.V1DeploymentCondition]) -> None:
         for condition in conditions:
@@ -1765,6 +1772,22 @@
                         f"unknown deployment status condition: {condition.status}"
                     )
 
+    async def _check_pod_conditions(self):
+        pods = await self.get_latest_pods()
+        unschedulable_pods = [
+            pod for pod in pods 
+            if pod.obj.status.conditions and any(
+                cond.reason == "Unschedulable" for cond in pod.obj.status.conditions
+            )]
+        if unschedulable_pods:
+            pod_fmts = [] # [f"{pod.obj.metadata.name} - {', '.join(cond.message for cond)}" for pod in unschedulable_pods]
+            for pod in unschedulable_pods:
+                cond_msgs = "; ".join(cond.message for cond in pod.obj.status.conditions if cond.reason == "Unschedulable")
+                pod_fmts.append(f"{pod.obj.metadata.name} - {cond_msgs}")
+
+            fmt_str = ", ".join(pod_fmts)
+            raise servo.AdjustmentRejectedError(message=f"{len(unschedulable_pods)} pod(s) could not be scheduled: {fmt_str}", reason="scheduling-failed")
+
     ##
     # Canary support
 
@@ -2105,16 +2128,9 @@
             NotImplementedError: Raised if there is no handler for a given failure mode. Subclasses
                 must filter failure modes before calling the superclass implementation.
         """
-<<<<<<< HEAD
         if mode == FailureMode.CRASH:
             self.logger.error(f"an unrecoverable failure occurred while interacting with Kubernetes: {error.__class__.__name__} - {str(error)}")
             raise error
-=======
-        if mode == FailureMode.crash:
-            raise RuntimeError(
-                "an unrecoverable failure occurred while interacting with Kubernetes"
-            ) from error
->>>>>>> ce67488e
 
         # Ensure that we chain any underlying exceptions that may occur
         try:
@@ -2359,97 +2375,13 @@
         # reference: https://kubernetes.io/docs/reference/using-api/api-concepts/#efficient-detection-of-changes
         """
 
-<<<<<<< HEAD
-        # Resource version lets us track any change. Observed generation only increments
-        # when the deployment controller sees a significant change that requires rollout
-        resource_version = self.deployment.resource_version
-        observed_generation = self.deployment.status.observed_generation
-        desired_replicas = self.deployment.replicas
-
-        # Patch the Deployment via the Kubernetes API
-        await self.deployment.patch()
-
-        # Return fast if nothing was changed
-        if self.deployment.resource_version == resource_version:
-            self.logger.info(
-                f"adjustments applied to Deployment '{self.deployment.name}' made no changes, continuing"
-            )
-            return
-
-        # Create a Kubernetes watch against the deployment under optimization to track changes
-        self.logger.info(
-            f"Using label_selector={self.deployment.label_selector}, resource_version={resource_version}"
-        )
-
-        success = False
-        async with kubernetes_asyncio.client.api_client.ApiClient() as api:
-            # NOTE: The timeout_seconds argument must be an int or the request will fail
-            v1 = kubernetes_asyncio.client.AppsV1Api(api)
-            async with kubernetes_asyncio.watch.Watch().stream(
-                v1.list_namespaced_deployment,
-                self.deployment.namespace,
-                label_selector=self.deployment.label_selector,
-                timeout_seconds=int(self.timeout.total_seconds()),
-            ) as stream:
-                async for event in stream:
-                    # NOTE: Event types are ADDED, DELETED, MODIFIED, ERROR
-                    # TODO: Create an enum...
-                    event_type, deployment = event["type"], event["object"]
-                    status:kubernetes_asyncio.client.V1DeploymentStatus = deployment.status
-
-                    self.logger.debug(
-                        f"deployment watch yielded event: {event_type} {deployment.kind} {deployment.metadata.name} in {deployment.metadata.namespace}: {status}"
-                    )
-
-                    if event_type == "ERROR":
-                        stream.stop()
-                        # FIXME: Not sure what types we expect here
-                        raise servo.AdjustmentRejectedError(reason=str(deployment))
-
-                    # Check that the conditions aren't reporting a failure
-                    self._check_conditions(status.conditions)
-                    await self._check_pod_conditions()
-
-                    # Early events in the watch may be against previous generation
-                    if status.observed_generation == observed_generation:
-                        self.logger.debug(
-                            "observed generation has not changed, continuing watch"
-                        )
-                        continue
-
-                    # Check the replica counts. Once available, updated, and ready match
-                    # our expected count and the unavailable count is zero we are rolled out
-                    if status.unavailable_replicas:
-                        self.logger.debug(
-                            "found unavailable replicas, continuing watch",
-                            status.unavailable_replicas,
-                        )
-                        continue
-
-                    replica_counts = [
-                        status.replicas,
-                        status.available_replicas,
-                        status.ready_replicas,
-                        status.updated_replicas,
-                    ]
-                    if replica_counts.count(desired_replicas) == len(replica_counts):
-                        # We are done: all the counts match. Stop the watch and return
-                        self.logger.info("adjustment applied successfully", status)
-                        stream.stop()
-                        success = True
-
-                    if await self.deployment.get_restart_count() > 0:
-                        raise servo.AdjustmentRejectedError(reason="unstable")
-
-        if success is False:
-=======
+
         try:
             async with self.deployment.rollout() as deployment:
                 # Patch the Deployment via the Kubernetes API
                 await deployment.patch()
 
         except asyncio.TimeoutError as error:
->>>>>>> ce67488e
             raise servo.AdjustmentRejectedError(
                 reason="timed out waiting for Deployment to apply adjustment"
             )
@@ -2457,63 +2389,6 @@
         if await self.deployment.get_restart_count() > 0:
             # TODO: Return a string summary about the restarts (which pods bounced)
             raise servo.AdjustmentRejectedError(reason="unstable")
-
-<<<<<<< HEAD
-    def _check_conditions(self, conditions: List[kubernetes_asyncio.client.V1DeploymentCondition]) -> None:
-        for condition in conditions:
-            if condition.type == "Available":
-                if condition.status == "True":
-                    # If we hit on this and have not raised yet we are good to go
-                    break
-                elif condition.status in ("False", "Unknown"):
-                    # Condition has not yet been met, log status and continue monitoring
-                    self.logger.debug(
-                        f"Condition({condition.type}).status == '{condition.status}' ({condition.reason}): {condition.message}"
-                    )
-                else:
-                    raise servo.AdjustmentFailure(
-                        f"encountered unexpected Condition status '{condition.status}'"
-                    )
-
-            elif condition.type == "ReplicaFailure":
-                # TODO: Check what this error looks like
-                raise servo.AdjustmentRejectedError(
-                    "ReplicaFailure: message='{condition.status.message}', reason='{condition.status.reason}'",
-                    condition.status.message,
-                    reason=condition.status.reason
-                )
-
-            elif condition.type == "Progressing":
-                if condition.status in ("True", "Unknown"):
-                    # Still working
-                    self.logger.debug("Deployment update is progressing", condition)
-                    break
-                elif condition.status == "False":
-                    raise servo.AdjustmentRejectedError(
-                        "ProgressionFailure: message='{condition.status.message}', reason='{condition.status.reason}'",
-                        condition.status.message,
-                        reason=condition.status.reason
-                    )
-                else:
-                    raise servo.AdjustmentFailure(
-                        f"unknown deployment status condition: {condition.status}"
-                    )
-
-    async def _check_pod_conditions(self):
-        pods = await self.deployment.get_latest_pods()
-        unschedulable_pods = [
-            pod for pod in pods 
-            if pod.obj.status.conditions and any(
-                cond.reason == "Unschedulable" for cond in pod.obj.status.conditions
-            )]
-        if unschedulable_pods:
-            pod_fmts = [] # [f"{pod.obj.metadata.name} - {', '.join(cond.message for cond)}" for pod in unschedulable_pods]
-            for pod in unschedulable_pods:
-                cond_msgs = "; ".join(cond.message for cond in pod.obj.status.conditions if cond.reason == "Unschedulable")
-                pod_fmts.append(f"{pod.obj.metadata.name} - {cond_msgs}")
-
-            fmt_str = ", ".join(pod_fmts)
-            raise servo.AdjustmentRejectedError(message=f"{len(unschedulable_pods)} pod(s) could not be scheduled: {fmt_str}", reason="scheduling-failed")
 
     async def is_ready(self) -> bool:
         is_ready, restart_count = await asyncio.gather(
@@ -2521,8 +2396,6 @@
             self.deployment.get_restart_count()
         )
         return is_ready and restart_count < 1
-=======
->>>>>>> ce67488e
 
 class CanaryOptimization(BaseOptimization):
     """CanaryOptimization objects manage the optimization of Containers within a Deployment using
